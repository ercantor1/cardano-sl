-- | Module for safe (zero-memory) signing

module Pos.Crypto.Signing.Types.Safe
       ( EncryptedSecretKey (..)
       , PassPhrase (..)
       , SafeSigner (..)
       , passphraseLength
       , emptyPassphrase
       , mkEncSecretWithSaltUnsafe
       , mkEncSecretUnsafe
       , encToSecret
       , encToPublic
       , noPassEncrypt
       , checkPassMatches
       ) where

import qualified Cardano.Crypto.Wallet as CC
import           Crypto.Random (MonadRandom)
import           Data.ByteArray (ByteArray, ByteArrayAccess, ScrubbedBytes)
import qualified Data.ByteArray as ByteArray
import qualified Data.ByteString as BS
import           Data.Default (Default (..))
import           Data.Text.Buildable (build)
import qualified Data.Text.Buildable as B
import           Formatting (int, sformat, (%))
import qualified Prelude
import           Universum

import           Pos.Binary.Class (Bi (..), encodeListLen, enforceSize, toCborError)
import qualified Pos.Crypto.Scrypt as S
<<<<<<< HEAD
import           Pos.Crypto.Signing.Types.Signing (PublicKey (..), SecretKey (..), decodeXPrv,
                                                   encodeXPrv, toPublic)
=======
import           Pos.Crypto.Signing.Types.Signing (PublicKey (..), SecretKey (..), toPublic)
import           Pos.Util.Log.LogSafe (SecureLog)
>>>>>>> 8eeaf9ca

-- | Encrypted HD secret key.
data EncryptedSecretKey = EncryptedSecretKey
    { eskPayload :: !CC.XPrv          -- ^ Secret key itself, encrypted with passphrase.
    , eskHash    :: !S.EncryptedPass  -- ^ Hash of passphrase used for key creation.
    }

-- We don't have the @Eq CC.XPrv@ instance here because
-- it is a security issue to compare secret keys. But it
-- can be derived in tests where it doesn't matter.
deriving instance Eq CC.XPrv => Eq EncryptedSecretKey

instance Show EncryptedSecretKey where
    show _ = "<encrypted key>"

instance B.Buildable EncryptedSecretKey where
    build _ = "<encrypted key>"

instance Bi EncryptedSecretKey where
    encode (EncryptedSecretKey sk pph) = encodeListLen 2
                                      <> encodeXPrv sk
                                      <> encode pph
    decode = EncryptedSecretKey
         <$  enforceSize "EncryptedSecretKey" 2
         <*> decodeXPrv
         <*> decode

newtype PassPhrase = PassPhrase ScrubbedBytes
    deriving (Eq, Ord, Monoid, NFData, ByteArray, ByteArrayAccess)

passphraseLength :: Int
passphraseLength = 32

-- | Empty passphrase used in development.
emptyPassphrase :: PassPhrase
emptyPassphrase = PassPhrase mempty

instance Show PassPhrase where
    show _ = "<passphrase>"

instance Buildable PassPhrase where
    build _ = "<passphrase>"

instance Buildable (SecureLog PassPhrase) where
    build _ = "<passphrase>"

instance Default PassPhrase where
    def = emptyPassphrase

instance Bi PassPhrase where
    encode pp = encode (ByteArray.convert pp :: ByteString)
    decode = do
        bs <- decode @ByteString
        let bl = BS.length bs
        -- Currently passphrase may be either 32-byte long or empty (for
        -- unencrypted keys).
        toCborError $ if bl == 0 || bl == passphraseLength
            then Right $ ByteArray.convert bs
            else Left $ sformat
                 ("put@PassPhrase: expected length 0 or "%int%", not "%int)
                 passphraseLength bl

{-instance Monoid PassPhrase where
    mempty = PassPhrase mempty
    mappend (PassPhrase p1) (PassPhrase p2) = PassPhrase (p1 `mappend` p2)-}

-- | SafeSigner datatype to encapsulate sensitive data
data SafeSigner = SafeSigner EncryptedSecretKey PassPhrase
                | FakeSigner SecretKey
                deriving Show

-- | Parameters used to evaluate hash of passphrase.
passScryptParam :: S.ScryptParams
passScryptParam =
    fromMaybe (error "Bad passphrase scrypt parameters") $
    S.mkScryptParams def
        { S.spHashLen = 32  -- maximal passphrase length
        }

-- | Wrap raw secret key, attaching hash to it.
-- Hash is evaluated using given salt.
-- This function assumes that passphrase matches with secret key.
mkEncSecretWithSaltUnsafe
    :: S.Salt -> PassPhrase -> CC.XPrv -> EncryptedSecretKey
mkEncSecretWithSaltUnsafe salt pp payload =
    EncryptedSecretKey payload $ S.encryptPassWithSalt passScryptParam salt pp

-- | Wrap raw secret key, attachind hash to it.
-- Hash is evaluated using generated salt.
-- This function assumes that passphrase matches with secret key.
mkEncSecretUnsafe
    :: (MonadRandom m)
    => PassPhrase -> CC.XPrv -> m EncryptedSecretKey
mkEncSecretUnsafe pp payload =
    EncryptedSecretKey payload <$> S.encryptPass passScryptParam pp

-- | Generate a secret key from encrypted secret key.
encToSecret :: EncryptedSecretKey -> SecretKey
encToSecret (EncryptedSecretKey sk _) = SecretKey sk

-- | Generate a public key using an encrypted secret key and passphrase
encToPublic :: EncryptedSecretKey -> PublicKey
encToPublic = toPublic . encToSecret

-- | Re-wrap unencrypted secret key as an encrypted one.
-- NB: for testing purposes only
noPassEncrypt
    :: SecretKey -> EncryptedSecretKey
noPassEncrypt (SecretKey k) =
    mkEncSecretWithSaltUnsafe S.emptySalt emptyPassphrase k

-- Here with types to avoid module import cycles:
checkPassMatches
    :: (Alternative f)
    => PassPhrase -> EncryptedSecretKey -> f ()
checkPassMatches pp (EncryptedSecretKey _ pph) =
    guard (S.verifyPass passScryptParam pp pph)<|MERGE_RESOLUTION|>--- conflicted
+++ resolved
@@ -28,13 +28,9 @@
 
 import           Pos.Binary.Class (Bi (..), encodeListLen, enforceSize, toCborError)
 import qualified Pos.Crypto.Scrypt as S
-<<<<<<< HEAD
 import           Pos.Crypto.Signing.Types.Signing (PublicKey (..), SecretKey (..), decodeXPrv,
                                                    encodeXPrv, toPublic)
-=======
-import           Pos.Crypto.Signing.Types.Signing (PublicKey (..), SecretKey (..), toPublic)
 import           Pos.Util.Log.LogSafe (SecureLog)
->>>>>>> 8eeaf9ca
 
 -- | Encrypted HD secret key.
 data EncryptedSecretKey = EncryptedSecretKey
