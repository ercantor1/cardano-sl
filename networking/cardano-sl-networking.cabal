--- conflicted
+++ resolved
@@ -158,18 +158,11 @@
                      , base
                      , cardano-sl-networking
                      , cardano-sl-util
-<<<<<<< HEAD
+                     , contravariant
                      , lens
                      , MonadRandom
                      , mtl
-=======
-                     , contravariant
-                     , lens
-                     , log-warper
-                     , MonadRandom
-                     , mtl
                      , network-transport
->>>>>>> 5c4f20c9
                      , network-transport-tcp
                      , optparse-simple >= 0.0.3
                      , random
@@ -196,10 +189,7 @@
   build-depends:       base
                      , cardano-sl-networking
                      , cardano-sl-util
-<<<<<<< HEAD
-=======
                      , contravariant
->>>>>>> 5c4f20c9
                      , network-transport-tcp
                      , optparse-simple
                      , random
