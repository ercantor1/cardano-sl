--- conflicted
+++ resolved
@@ -5651,13 +5651,8 @@
           version = "0.2.0.1";
           src = fetchgit {
             url = "https://github.com/serokell/time-warp-nt.git";
-<<<<<<< HEAD
             sha256 = "0g94b7j0r7lg8ihirq1kdcj33kiwyyhf236ghhi7813l7955napq";
-            rev = "7d97bbfb15f1f57f7d9db2aa09c5afe748b0b10d";
-=======
-            sha256 = "0lyh7ydvlcjrdy9ffdp4dqymwgx7zwhqp61hx3ibq93k4j1s0m2j";
-            rev = "77a5db07bac949cf4ff1797eec44a036513be719";
->>>>>>> 4b518a9d
+            rev = "0f58f145425650f5e68b838668f36c8342e4a0a8";
           };
           isLibrary = true;
           isExecutable = true;
