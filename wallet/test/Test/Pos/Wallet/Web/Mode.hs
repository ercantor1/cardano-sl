{-# LANGUAGE Rank2Types      #-}
{-# LANGUAGE TemplateHaskell #-}
{-# LANGUAGE TypeFamilies    #-}
{-# OPTIONS -fno-warn-unused-top-binds #-} -- for lenses

-- | Module which provides `MonadWalletWebMode` instance for tests

module Test.Pos.Wallet.Web.Mode
       ( WalletTestParams (..)
       , HasWalletTestParams (..)
       , WalletTestMode
       , WalletTestContext (..)
       , runWalletTestMode
       , WalletProperty
       , walletPropertyToProperty
       , walletPropertySpec

       , submitTxTestMode
       , getSentTxs
       ) where

import           Universum

import qualified Control.Concurrent.STM as STM
import           Control.Lens (lens, makeClassy, makeLensesWith)
import           Data.Default (def)
import qualified Data.Text.Buildable
import           Formatting (bprint, build, formatToString, (%))
import qualified Prelude
import           System.Wlog (HasLoggerName (..), LoggerName)
import           Test.Hspec (Spec)
import           Test.Hspec.QuickCheck (prop)
import           Test.QuickCheck (Arbitrary (..), Property, Testable (..), forAll, ioProperty)
import           Test.QuickCheck.Gen (Gen)
import           Test.QuickCheck.Monadic (PropertyM (..), monadic)

import           Pos.AllSecrets (HasAllSecrets (..))
import           Pos.Block.BListener (MonadBListener (..))
import           Pos.Block.Slog (HasSlogGState (..))
import           Pos.Block.Types (LastKnownHeader, LastKnownHeaderTag, RecoveryHeader,
                                  RecoveryHeaderTag)
import           Pos.Client.KeyStorage (MonadKeys (..), MonadKeysRead (..), getSecretDefault,
                                        modifySecretPureDefault)
import           Pos.Client.Txp.Addresses (MonadAddresses (..))
import           Pos.Client.Txp.Balances (MonadBalances (..))
import           Pos.Client.Txp.History (MonadTxHistory (..), getBlockHistoryDefault,
                                         getLocalHistoryDefault, saveTxDefault)
import           Pos.Configuration (HasNodeConfiguration)
import           Pos.Context (ConnectedPeers (..))
import           Pos.Core (HasConfiguration, Timestamp (..), largestHDAddressBoot)
import           Pos.Core.Txp (TxAux)
import           Pos.Crypto (PassPhrase)
import           Pos.DB (MonadDB (..), MonadDBRead (..), MonadGState (..))
import qualified Pos.DB as DB
import qualified Pos.DB.Block as DB
import           Pos.DB.DB (gsAdoptedBVDataDefault)
import           Pos.DB.Pure (DBPureVar)
import           Pos.Delegation (DelegationVar, HasDlgConfiguration)
import           Pos.Generator.Block (BlockGenMode)
import qualified Pos.GState as GS
import           Pos.KnownPeers (MonadFormatPeers (..), MonadKnownPeers (..))
import           Pos.Launcher (HasConfigurations)
import           Pos.Lrc (LrcContext)
import           Pos.Network.Types (HasNodeType (..), NodeType (..))
import           Pos.Reporting (HasReportingContext (..))
import           Pos.Shutdown (HasShutdownContext (..), ShutdownContext (..))
import           Pos.Slotting (HasSlottingVar (..), MonadSlots (..), MonadSlotsData, SimpleSlottingStateVar, mkSimpleSlottingStateVar)
import           Pos.Ssc.Configuration (HasSscConfiguration)
import           Pos.Ssc.Mem (SscMemTag)
import           Pos.Ssc.Types (SscState)
import           Pos.StateLock (StateLock, StateLockMetrics (..), newStateLock)
import           Pos.Txp (GenericTxpLocalData, MempoolExt, MonadTxpLocal (..), TxpGlobalSettings,
                          TxpHolderTag, txNormalize, txProcessTransactionNoLock, txpTip)
import           Pos.Update.Context (UpdateContext)
import           Pos.Util (postfixLFields)
import           Pos.Util.CompileInfo (HasCompileInfo)
import           Pos.Util.JsonLog (HasJsonLogConfig (..), JsonLogConfig (..), jsonLogDefault)
import           Pos.Util.LoggerName (HasLoggerName' (..), askLoggerNameDefault,
                                      modifyLoggerNameDefault)
import           Pos.Util.TimeWarp (CanJsonLog (..))
import           Pos.Util.UserSecret (HasUserSecret (..), UserSecret)
import           Pos.Util.Util (HasLens (..))
import           Pos.Wallet.Redirect (applyLastUpdateWebWallet, blockchainSlotDurationWebWallet,
                                      connectedPeersWebWallet, localChainDifficultyWebWallet,
                                      networkChainDifficultyWebWallet, txpNormalizeWebWallet,
                                      txpProcessTxWebWallet, waitForUpdateWebWallet)

import           Pos.Wallet.WalletMode (MonadBlockchainInfo (..), MonadUpdates (..),
                                        WalletMempoolExt)
import           Pos.Wallet.Web.ClientTypes (AccountId)
import           Pos.Wallet.Web.Mode (getBalanceDefault, getNewAddressWebWallet, getOwnUtxosDefault)
import           Pos.Wallet.Web.State (WalletDbReader, WalletDB, openMemState)
import           Pos.Wallet.Web.Tracking.BListener (onApplyBlocksWebWallet,
                                                    onRollbackBlocksWebWallet)

import           Test.Pos.Block.Logic.Emulation (Emulation (..), runEmulation)
import           Test.Pos.Block.Logic.Mode (BlockTestContext (..), BlockTestContextTag,
                                            HasTestParams (..), TestParams (..),
                                            btcReportingContextL, btcSystemStartL, btcTxpMemL,
                                            currentTimeSlottingTestDefault,
                                            getCurrentSlotBlockingTestDefault,
                                            getCurrentSlotInaccurateTestDefault,
                                            getCurrentSlotTestDefault, initBlockTestContext)

----------------------------------------------------------------------------
-- Parameters
----------------------------------------------------------------------------

-- | This datatype contains all parameters which should be generated before
-- testing starts
data WalletTestParams = WalletTestParams
    { _wtpBlockTestParams :: !TestParams
    -- ^ Block test params
    -- TODO add wallet parameters
    }

makeClassy ''WalletTestParams

instance Arbitrary WalletTestParams where
    arbitrary = WalletTestParams <$> arbitrary

instance Buildable WalletTestParams where
    build WalletTestParams {..} =
        bprint ("WalletTestParams {\n"%
                "  blockTestParams = "%build%"\n"%
                "}\n")
        _wtpBlockTestParams

instance Show WalletTestParams where
    show = formatToString build

----------------------------------------------------------------------------
-- Wallet context
----------------------------------------------------------------------------

data WalletTestContext = WalletTestContext
    { wtcBlockTestContext :: !BlockTestContext
    , wtcWalletState      :: !WalletDB
    , wtcUserSecret       :: !(TVar UserSecret)
    -- ^ Secret keys which are used to send transactions
    , wtcRecoveryHeader   :: !RecoveryHeader
    -- ^ Stub empty value, not used for tests for now.
    , wtcLastKnownHeader  :: !LastKnownHeader
    , wtcStateLock        :: !StateLock
    -- ^ A lock which manages access to shared resources.
    -- Stored hash is a hash of last applied block.
    , wtcShutdownContext  :: !ShutdownContext
    -- ^ Stub
    , wtcConnectedPeers   :: !ConnectedPeers
    -- ^ Stub
    , wtcSentTxs          :: !(TVar [TxAux])
    -- ^ Sent transactions via MonadWalletSendActions
<<<<<<< HEAD
=======
    , wtcHashes           :: !AddrCIdHashes
    -- ^ Address hashes ref
    , wtcSlottingStateVar  :: SimpleSlottingStateVar
    -- ^ A mutable cell with SlotId
>>>>>>> 31bbbf5d
    }

makeLensesWith postfixLFields ''WalletTestContext

type WalletTestMode = ReaderT WalletTestContext Emulation

getSentTxs :: WalletTestMode [TxAux]
getSentTxs = atomically . readTVar =<< view wtcSentTxs_L

----------------------------------------------------------------------------
-- Initialization
----------------------------------------------------------------------------

initWalletTestContext ::
       ( HasConfiguration
       , HasSscConfiguration
       , HasDlgConfiguration
       , HasNodeConfiguration
       )
    => WalletTestParams
    -> (WalletTestContext -> Emulation a)
    -> Emulation a
initWalletTestContext WalletTestParams {..} callback =
    initBlockTestContext _wtpBlockTestParams $ \wtcBlockTestContext -> do
        wtc <- liftIO $ do
            wtcWalletState <- openMemState
            wtcUserSecret <- STM.newTVarIO def
            wtcRecoveryHeader <- STM.newEmptyTMVarIO
            -- some kind of kostil to get tip
            tip <- readTVarIO $ txpTip $ btcTxpMem wtcBlockTestContext
            wtcStateLock <- newStateLock tip
            wtcShutdownContext <- ShutdownContext <$> STM.newTVarIO False
            wtcConnectedPeers <- ConnectedPeers <$> STM.newTVarIO mempty
            wtcLastKnownHeader <- STM.newTVarIO Nothing
            wtcSentTxs <- STM.newTVarIO mempty
<<<<<<< HEAD
=======
            wtcHashes <- AddrCIdHashes <$> newIORef mempty
            wtcSlottingStateVar <- mkSimpleSlottingStateVar
>>>>>>> 31bbbf5d
            pure WalletTestContext {..}
        callback wtc

runWalletTestMode ::
       ( HasConfiguration
       , HasSscConfiguration
       , HasDlgConfiguration
       , HasNodeConfiguration
       )
    => WalletTestParams
    -> WalletTestMode a
    -> IO a
runWalletTestMode wtp action =
    runEmulation (getTimestamp $ wtp ^. wtpBlockTestParams . tpStartTime) $
    initWalletTestContext wtp $
    runReaderT action

----------------------------------------------------------------------------
-- Property
----------------------------------------------------------------------------

-- WalletProperty is similar to BlockProperty from Test.Pos.Block.Logic.Mode.
type WalletProperty = PropertyM WalletTestMode

-- | Convert 'WalletProperty' to 'Property' using given generator of
-- 'WalletTestParams'.
walletPropertyToProperty
    :: (HasConfiguration, HasSscConfiguration, HasDlgConfiguration, HasNodeConfiguration)
    => Gen WalletTestParams
    -> WalletProperty a
    -> Property
walletPropertyToProperty wtpGen walletProperty =
    forAll wtpGen $ \wtp ->
        monadic (ioProperty . runWalletTestMode wtp) walletProperty

instance (HasConfiguration, HasSscConfiguration, HasDlgConfiguration, HasNodeConfiguration)
        => Testable (WalletProperty a) where
    property = walletPropertyToProperty arbitrary

walletPropertySpec ::
       (HasConfiguration, HasSscConfiguration, HasDlgConfiguration, HasNodeConfiguration)
    => String
    -> (HasConfiguration => WalletProperty a)
    -> Spec
walletPropertySpec description wp = prop description (walletPropertyToProperty arbitrary wp)

----------------------------------------------------------------------------
-- Instances derived from BlockTestContext
----------------------------------------------------------------------------

instance HasLens BlockTestContextTag WalletTestContext BlockTestContext where
    lensOf = wtcBlockTestContext_L

instance HasAllSecrets WalletTestContext where
    allSecrets = wtcBlockTestContext_L . allSecrets

instance HasLens DBPureVar WalletTestContext DBPureVar where
    lensOf = wtcBlockTestContext_L . lensOf @DBPureVar

instance GS.HasGStateContext WalletTestContext where
    gStateContext = wtcBlockTestContext_L . GS.gStateContext

instance HasSlottingVar WalletTestContext where
    slottingTimestamp = wtcBlockTestContext_L . btcSystemStartL
    slottingVar = wtcBlockTestContext_L . GS.gStateContext . GS.gscSlottingVar

instance HasSlogGState WalletTestContext where
    slogGState = wtcBlockTestContext_L . slogGState

instance HasLens LrcContext WalletTestContext LrcContext where
    lensOf = wtcBlockTestContext_L . lensOf @LrcContext

instance HasLens TxpGlobalSettings WalletTestContext TxpGlobalSettings where
    lensOf = wtcBlockTestContext_L . lensOf @TxpGlobalSettings

instance HasLens DelegationVar WalletTestContext DelegationVar where
    lensOf = wtcBlockTestContext_L . lensOf @DelegationVar

instance HasLens SscMemTag WalletTestContext SscState where
    lensOf = wtcBlockTestContext_L . lensOf @SscMemTag

instance (HasConfiguration, MonadSlotsData ctx WalletTestMode)
       => MonadSlots ctx WalletTestMode where
    getCurrentSlot = getCurrentSlotTestDefault
    getCurrentSlotBlocking = getCurrentSlotBlockingTestDefault
    getCurrentSlotInaccurate = getCurrentSlotInaccurateTestDefault
    currentTimeSlotting = currentTimeSlottingTestDefault

instance HasUserSecret WalletTestContext where
    userSecret = wtcUserSecret_L

instance HasLens UpdateContext WalletTestContext UpdateContext where
      lensOf = wtcBlockTestContext_L . lensOf @UpdateContext

instance HasReportingContext WalletTestContext where
    reportingContext = wtcBlockTestContext_L . btcReportingContextL

instance HasJsonLogConfig WalletTestContext where
    jsonLogConfig = lens (const JsonLogDisabled) const

instance {-# OVERLAPPING #-} CanJsonLog WalletTestMode where
    jsonLog = jsonLogDefault

instance HasLoggerName' WalletTestContext where
    loggerName = wtcBlockTestContext_L . lensOf @LoggerName

instance HasLens TxpHolderTag WalletTestContext (GenericTxpLocalData WalletMempoolExt) where
    lensOf = wtcBlockTestContext_L . btcTxpMemL

instance HasLens SimpleSlottingStateVar WalletTestContext SimpleSlottingStateVar where
    lensOf = wtcSlottingStateVar_L

instance {-# OVERLAPPING #-} HasLoggerName WalletTestMode where
    askLoggerName = askLoggerNameDefault
    modifyLoggerName = modifyLoggerNameDefault

instance HasConfiguration => MonadDBRead WalletTestMode where
    dbGet = DB.dbGetPureDefault
    dbIterSource = DB.dbIterSourcePureDefault
    dbGetSerBlock = DB.dbGetSerBlockPureDefault
    dbGetSerUndo = DB.dbGetSerUndoPureDefault

instance HasConfiguration => MonadDB WalletTestMode where
    dbPut = DB.dbPutPureDefault
    dbWriteBatch = DB.dbWriteBatchPureDefault
    dbDelete = DB.dbDeletePureDefault
    dbPutSerBlunds = DB.dbPutSerBlundsPureDefault

instance HasConfiguration => MonadGState WalletTestMode where
    gsAdoptedBVData = gsAdoptedBVDataDefault

instance MonadFormatPeers WalletTestMode where
    formatKnownPeers _ = pure Nothing

instance MonadKnownPeers WalletTestMode where
    updatePeersBucket _ _ = pure True

----------------------------------------------------------------------------
-- Wallet instances
----------------------------------------------------------------------------

instance HasLens WalletDB WalletTestContext WalletDB where
    lensOf = wtcWalletState_L

-- For MonadUpdates
instance HasShutdownContext WalletTestContext where
    shutdownContext = wtcShutdownContext_L

-- For MonadRecoveryInfo
instance HasLens RecoveryHeaderTag WalletTestContext RecoveryHeader where
    lensOf = wtcRecoveryHeader_L

-- For BListener
instance HasLens StateLock WalletTestContext StateLock where
    lensOf = wtcStateLock_L

-- For MonadBlockchainInfo
instance HasLens LastKnownHeaderTag WalletTestContext LastKnownHeader where
    lensOf = wtcLastKnownHeader_L

instance HasLens ConnectedPeers WalletTestContext ConnectedPeers where
    lensOf = wtcConnectedPeers_L

-- For reporting
instance HasNodeType WalletTestContext where
    getNodeType _ = NodeCore -- doesn't really matter, it's for reporting

-- TODO may be used for callback on tx processing in future.
instance HasLens StateLockMetrics WalletTestContext StateLockMetrics where
    lensOf = lens (const emptyStateMetrics) const
      where
        emptyStateMetrics = StateLockMetrics
            { slmWait = const $ pure ()
            , slmAcquire = const $ const $ pure ()
            , slmRelease = const $ const $ pure ()
            }

instance HasConfigurations => WalletDbReader WalletTestContext WalletTestMode

-- TODO remove HasCompileInfo here
-- when getNewAddressWebWallet won't require MonadWalletWebMode
instance HasConfigurations => MonadAddresses WalletTestMode where
    type AddrData WalletTestMode = (AccountId, PassPhrase)
    getNewAddress = getNewAddressWebWallet
    getFakeChangeAddress = pure largestHDAddressBoot

instance MonadKeysRead WalletTestMode where
    getSecret = getSecretDefault

instance MonadKeys WalletTestMode where
    modifySecret = modifySecretPureDefault

instance (HasCompileInfo, HasConfigurations) => MonadTxHistory WalletTestMode where
    getBlockHistory = getBlockHistoryDefault
    getLocalHistory = getLocalHistoryDefault
    saveTx = saveTxDefault

instance HasConfiguration => MonadBalances WalletTestMode where
    getOwnUtxos = getOwnUtxosDefault
    getBalance = getBalanceDefault

instance MonadUpdates WalletTestMode where
    waitForUpdate = waitForUpdateWebWallet
    applyLastUpdate = applyLastUpdateWebWallet

instance (HasCompileInfo, HasConfigurations) => MonadBListener WalletTestMode where
    onApplyBlocks = onApplyBlocksWebWallet
    onRollbackBlocks = onRollbackBlocksWebWallet

instance HasConfiguration => MonadBlockchainInfo WalletTestMode where
    networkChainDifficulty = networkChainDifficultyWebWallet
    localChainDifficulty = localChainDifficultyWebWallet
    blockchainSlotDuration = blockchainSlotDurationWebWallet
    connectedPeers = connectedPeersWebWallet

type instance MempoolExt WalletTestMode = WalletMempoolExt

instance (HasCompileInfo, HasConfigurations)
        => MonadTxpLocal (BlockGenMode WalletMempoolExt WalletTestMode) where
    txpNormalize = txNormalize
    txpProcessTx = txProcessTransactionNoLock


instance (HasCompileInfo, HasConfigurations) => MonadTxpLocal WalletTestMode where
    txpNormalize = txpNormalizeWebWallet
    txpProcessTx = txpProcessTxWebWallet

submitTxTestMode :: TxAux -> WalletTestMode Bool
submitTxTestMode txAux = True <$ (asks wtcSentTxs >>= atomically . flip STM.modifyTVar (txAux:))<|MERGE_RESOLUTION|>--- conflicted
+++ resolved
@@ -150,13 +150,8 @@
     -- ^ Stub
     , wtcSentTxs          :: !(TVar [TxAux])
     -- ^ Sent transactions via MonadWalletSendActions
-<<<<<<< HEAD
-=======
-    , wtcHashes           :: !AddrCIdHashes
-    -- ^ Address hashes ref
     , wtcSlottingStateVar  :: SimpleSlottingStateVar
     -- ^ A mutable cell with SlotId
->>>>>>> 31bbbf5d
     }
 
 makeLensesWith postfixLFields ''WalletTestContext
@@ -192,11 +187,7 @@
             wtcConnectedPeers <- ConnectedPeers <$> STM.newTVarIO mempty
             wtcLastKnownHeader <- STM.newTVarIO Nothing
             wtcSentTxs <- STM.newTVarIO mempty
-<<<<<<< HEAD
-=======
-            wtcHashes <- AddrCIdHashes <$> newIORef mempty
             wtcSlottingStateVar <- mkSimpleSlottingStateVar
->>>>>>> 31bbbf5d
             pure WalletTestContext {..}
         callback wtc
 
