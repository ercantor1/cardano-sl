--- conflicted
+++ resolved
@@ -30,10 +30,6 @@
                       Pos.Wallet.Web.Api
                       Pos.Wallet.Web.Backup
                       Pos.Wallet.Web.Mode
-<<<<<<< HEAD
-                      Pos.Wallet.Web.Pending
-                      Pos.Wallet.Web.Pending.Worker
-=======
                       Pos.Wallet.Web.Methods
                       Pos.Wallet.Web.Methods.Backup
                       Pos.Wallet.Web.Methods.History
@@ -43,7 +39,9 @@
                       Pos.Wallet.Web.Methods.Redeem
                       Pos.Wallet.Web.Methods.Reporting
                       Pos.Wallet.Web.Methods.Restore
->>>>>>> 90984b8c
+                      Pos.Wallet.Web.Pending
+                      Pos.Wallet.Web.Pending.Util
+                      Pos.Wallet.Web.Pending.Worker
                       Pos.Wallet.Web.Server
                       Pos.Wallet.Web.Server.Handlers
                       Pos.Wallet.Web.Server.Launcher
