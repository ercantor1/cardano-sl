{-# LANGUAGE DataKinds     #-}
{-# LANGUAGE GADTs         #-}
{-# LANGUAGE Rank2Types    #-}
{-# LANGUAGE TypeOperators #-}

-- | Notifier logic

module Pos.Wallet.Web.Sockets.Notifier
       ( launchNotifier
       ) where

import           Universum

import           Control.Concurrent.Async (mapConcurrently)
import           Control.Lens ((.=))
import           Data.Default (Default (def))
import           Data.Time.Units (Microsecond, Second)
import           Serokell.Util (threadDelay)
import           Servant.Server (Handler, runHandler)
import           System.Wlog (WithLogger, logDebug)

import           Pos.DB (MonadGState (..))
import           Pos.Wallet.WalletMode (MonadBlockchainInfo (..), MonadUpdates (..))
import           Pos.Wallet.Web.ClientTypes (spLocalCD, spNetworkCD, spPeers, toCUpdateInfo)
import           Pos.Wallet.Web.Mode (MonadWalletWebSockets)
import           Pos.Wallet.Web.Sockets.Connection (notifyAll)
<<<<<<< HEAD
import           Pos.Wallet.Web.Sockets.Types (NotifyEvent (..))
import           Pos.Wallet.Web.State (MonadWalletDB, addUpdate)

type MonadNotifier ctx m =
    ( WithLogger m
    , MonadWalletDB ctx m
    , MonadWalletWebSockets ctx m
    , MonadBlockchainInfo m
    , MonadUpdates m
    , MonadGState m
    )
=======
import           Pos.Wallet.Web.Sockets.Types      (NotifyEvent (..))
import           Pos.Wallet.Web.State              (askWalletDB, addUpdate)
>>>>>>> 9c3a58e3

-- FIXME: this is really inefficient. Temporary solution
launchNotifier
    :: MonadNotifier ctx m
    => (forall x. m x -> Handler x)
    -> m ()
launchNotifier nat =
    void . liftIO $ mapConcurrently startNotifier
        [ dificultyNotifier
        , updateNotifier
        ]
  where
    cooldownPeriod :: Second
    cooldownPeriod = 5

    difficultyNotifyPeriod :: Microsecond
    difficultyNotifyPeriod = 500000  -- 0.5 sec

    -- networkResendPeriod = 10         -- in delay periods
    restartOnError action = catchAny action $ const $ do
        -- TODO: log error
        -- cooldown
        threadDelay cooldownPeriod
        restartOnError action
    -- TODO: use Servant.enter here
    -- FIXME: don't ignore errors, send error msg to the socket
    startNotifier = restartOnError . void . runHandler . nat
    notifier period action = forever $ do
        liftIO $ threadDelay period
        action
    dificultyNotifier = void . flip runStateT def $ notifier difficultyNotifyPeriod $ do
        whenJustM networkChainDifficulty $
            \networkDifficulty -> do
                oldNetworkDifficulty <- use spNetworkCD
                when (Just networkDifficulty /= oldNetworkDifficulty) $ do
                    lift $ notifyAll $ NetworkDifficultyChanged networkDifficulty
                    spNetworkCD .= Just networkDifficulty

        localDifficulty <- localChainDifficulty
        oldLocalDifficulty <- use spLocalCD
        when (localDifficulty /= oldLocalDifficulty) $ do
            lift $ notifyAll $ LocalDifficultyChanged localDifficulty
            spLocalCD .= localDifficulty

        peers <- connectedPeers
        oldPeers <- use spPeers
        when (peers /= oldPeers) $ do
            lift $ notifyAll $ ConnectedPeersChanged peers
            spPeers .= peers

    updateNotifier = do
        db <- askWalletDB
        cps <- waitForUpdate
        bvd <- gsAdoptedBVData
        addUpdate db $ toCUpdateInfo bvd cps
        logDebug "Added update to wallet storage"
        notifyAll UpdateAvailable

    -- historyNotifier :: WalletWebMode m => m ()
    -- historyNotifier = do
    --     cAddresses <- myCIds
    --     for_ cAddresses $ \cAddress -> do
    --         -- TODO: is reading from acid RAM only (not reading from disk?)
    --         oldHistoryLength <- length . fromMaybe mempty <$> getAccountHistory cAddress
    --         newHistoryLength <- length <$> getHistory cAddress
    --         when (oldHistoryLength /= newHistoryLength) .
    --             notifyAll $ NewWalletTransaction cAddress<|MERGE_RESOLUTION|>--- conflicted
+++ resolved
@@ -15,31 +15,27 @@
 import           Control.Lens ((.=))
 import           Data.Default (Default (def))
 import           Data.Time.Units (Microsecond, Second)
-import           Serokell.Util (threadDelay)
-import           Servant.Server (Handler, runHandler)
-import           System.Wlog (WithLogger, logDebug)
-
+import           Pos.Core (HasConfiguration)
 import           Pos.DB (MonadGState (..))
 import           Pos.Wallet.WalletMode (MonadBlockchainInfo (..), MonadUpdates (..))
 import           Pos.Wallet.Web.ClientTypes (spLocalCD, spNetworkCD, spPeers, toCUpdateInfo)
 import           Pos.Wallet.Web.Mode (MonadWalletWebSockets)
 import           Pos.Wallet.Web.Sockets.Connection (notifyAll)
-<<<<<<< HEAD
 import           Pos.Wallet.Web.Sockets.Types (NotifyEvent (..))
-import           Pos.Wallet.Web.State (MonadWalletDB, addUpdate)
+import           Pos.Wallet.Web.State (WalletDbReader, addUpdate, askWalletDB)
+import           Serokell.Util (threadDelay)
+import           Servant.Server (Handler, runHandler)
+import           System.Wlog (WithLogger, logDebug)
 
 type MonadNotifier ctx m =
     ( WithLogger m
-    , MonadWalletDB ctx m
+    , WalletDbReader ctx m
     , MonadWalletWebSockets ctx m
     , MonadBlockchainInfo m
     , MonadUpdates m
     , MonadGState m
+    , HasConfiguration
     )
-=======
-import           Pos.Wallet.Web.Sockets.Types      (NotifyEvent (..))
-import           Pos.Wallet.Web.State              (askWalletDB, addUpdate)
->>>>>>> 9c3a58e3
 
 -- FIXME: this is really inefficient. Temporary solution
 launchNotifier
