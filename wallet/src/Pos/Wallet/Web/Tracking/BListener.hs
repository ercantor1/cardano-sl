{-# LANGUAGE DataKinds           #-}
{-# LANGUAGE ScopedTypeVariables #-}

-- | Instance Blockchain Listener for WalletWebDB.
-- Guaranteed that state of GStateDB and BlockDB isn't changed
-- during @onApplyBlocks@ and @onRollbackBlocks@ callbacks.

module Pos.Wallet.Web.Tracking.BListener
       ( MonadBListener(..)
       , onApplyBlocksWebWallet
       , onRollbackBlocksWebWallet
       ) where

import           Universum

import           Control.Lens (to)
import qualified Data.List.NonEmpty as NE
import           Data.Time.Units (convertUnit)
import           Formatting (build, sformat, (%))
import           System.Wlog (HasLoggerName (modifyLoggerName), WithLogger)

import           Pos.Block.BListener (MonadBListener (..))
import           Pos.Block.Types (Blund, undoTx)
import           Pos.Core (HeaderHash, Timestamp, difficultyL, headerSlotL, prevBlockL)
import           Pos.Core.Block (BlockHeader (..), blockHeader, getBlockHeader, mainBlockTxPayload)
import           Pos.Core.Chrono (NE, NewestFirst (..), OldestFirst (..))
import           Pos.Core.Txp (TxAux (..), TxUndo)
import           Pos.DB.BatchOp (SomeBatchOp)
import           Pos.DB.Class (MonadDBRead)
import qualified Pos.GState as GS
import           Pos.Infra.Reporting (MonadReporting, reportOrLogE)
import           Pos.Infra.Slotting (MonadSlots, MonadSlotsData, getCurrentEpochSlotDuration,
                                     getSlotStartPure, getSystemStartM)
<<<<<<< HEAD
import           Pos.Infra.Util.LogSafe (buildSafe, logInfoSP, logWarningSP, secretOnlyF, secure)
import           Pos.Infra.Util.TimeLimit (CanLogInParallel, logWarningWaitInf)
import           Pos.Txp.Base (flattenTxPayload)
=======
import           Pos.Infra.Util.TimeLimit (CanLogInParallel, logWarningWaitInf)
import           Pos.Txp.Base (flattenTxPayload)
import           Pos.Util.Chrono (NE, NewestFirst (..), OldestFirst (..))
import           Pos.Util.Log.LogSafe (buildSafe, logInfoSP, logWarningSP, secretOnlyF, secure)
>>>>>>> 8eeaf9ca
import           Pos.Wallet.Web.Tracking.Decrypt (eskToWalletDecrCredentials)

import           Pos.Wallet.Web.Account (AccountMode, getSKById)
import           Pos.Wallet.Web.ClientTypes (CId, Wal)
import qualified Pos.Wallet.Web.State as WS
import           Pos.Wallet.Web.Tracking.Modifier (CAccModifier (..))
import           Pos.Wallet.Web.Tracking.Sync (applyModifierToWallet, rollbackModifierFromWallet,
                                               trackingApplyTxs, trackingRollbackTxs)
import           Pos.Wallet.Web.Tracking.Types (TrackingOperation (..))


walletGuard ::
       (WithLogger m, MonadIO m)
    => WS.WalletSnapshot
    -> HeaderHash
    -> CId Wal
    -> m ()
    -> m ()
walletGuard ws curTip wAddr action = case WS.getWalletSyncState ws wAddr of
    Nothing -> logWarningSP $ \sl -> sformat ("There is no syncTip corresponding to wallet #"%secretOnlyF sl build) wAddr
    Just WS.NotSynced    -> logInfoSP $ \sl -> sformat ("Wallet #"%secretOnlyF sl build%" hasn't been synced yet") wAddr
    Just (WS.SyncedWith wTip)      -> tipGuard wTip
    Just (WS.RestoringFrom _ _) -> do
        logWarningSP $ \sl ->
            sformat ( "Wallet #"%secretOnlyF sl build%" is restoring, not tracking it just yet...") wAddr
    where
        tipGuard wTip
            | wTip /= curTip =
                logWarningSP $ \sl ->
                    sformat ("Skip wallet #"%secretOnlyF sl build%", because of wallet's tip "%build
                             %" mismatched with current tip") wAddr wTip
            | otherwise = action

-- Perform this action under block lock.
onApplyBlocksWebWallet
    :: forall ctx m .
    ( AccountMode ctx m
    , WS.WalletDbReader ctx m
    , MonadSlotsData ctx m
    , MonadDBRead m
    , MonadReporting m
    , CanLogInParallel m
    )
    => OldestFirst NE Blund -> m SomeBatchOp
onApplyBlocksWebWallet blunds = setLogger . reportTimeouts "apply" $ do
    db <- WS.askWalletDB
    ws <- WS.getWalletSnapshot db
    let oldestFirst = getOldestFirst blunds
        txsWUndo = concatMap gbTxsWUndo oldestFirst
        newTipH = NE.last oldestFirst ^. _1 . blockHeader
    currentTipHH <- GS.getTip
    mapM_ (catchInSync "apply" $ syncWallet db ws currentTipHH newTipH txsWUndo)
          (WS.getWalletAddresses ws)

    -- It's silly, but when the wallet is migrated to RocksDB, we can write
    -- something a bit more reasonable.
    pure mempty
  where
    syncWallet
        :: WS.WalletDB
        -> WS.WalletSnapshot
        -> HeaderHash
        -> BlockHeader
        -> [(TxAux, TxUndo, BlockHeader)]
        -> CId Wal
        -> m ()
    syncWallet db ws curTip newTipH blkTxsWUndo wAddr = walletGuard ws curTip wAddr $ do
        blkHeaderTs <- blkHeaderTsGetter
        encSK <- getSKById wAddr

        let credentials = eskToWalletDecrCredentials encSK
        let dbUsed = WS.getCustomAddresses ws WS.UsedAddr
        let applyBlockWith trackingOp = do
              let mapModifier = trackingApplyTxs credentials dbUsed gbDiff blkHeaderTs ptxBlkInfo blkTxsWUndo
              applyModifierToWallet db trackingOp wAddr newTipH mapModifier
              logMsg "Applied" (getOldestFirst blunds) wAddr mapModifier

        applyBlockWith SyncWallet

    gbDiff = Just . view difficultyL
    ptxBlkInfo = \case
        BlockHeaderGenesis _ -> Nothing
        BlockHeaderMain h -> Just $ h ^. difficultyL

-- Perform this action under block lock.
onRollbackBlocksWebWallet
    :: forall ctx m .
    ( AccountMode ctx m
    , WS.WalletDbReader ctx m
    , MonadDBRead m
    , MonadSlots ctx m
    , MonadReporting m
    , CanLogInParallel m
    )
    => NewestFirst NE Blund -> m SomeBatchOp
onRollbackBlocksWebWallet blunds = setLogger . reportTimeouts "rollback" $ do
    db <- WS.askWalletDB
    ws <- WS.getWalletSnapshot db
    let newestFirst = getNewestFirst blunds
        txs = concatMap (reverse . gbTxsWUndo) newestFirst
        newTip = (NE.last newestFirst) ^. prevBlockL
    currentTipHH <- GS.getTip
    mapM_ (catchInSync "rollback" $ syncWallet db ws currentTipHH newTip txs)
          (WS.getWalletAddresses ws)

    -- It's silly, but when the wallet is migrated to RocksDB, we can write
    -- something a bit more reasonable.
    pure mempty
  where
    syncWallet
        :: WS.WalletDB
        -> WS.WalletSnapshot
        -> HeaderHash
        -> HeaderHash
        -> [(TxAux, TxUndo, BlockHeader)]
        -> CId Wal
        -> m ()
    syncWallet db ws curTip newTip txs wid = walletGuard ws curTip wid $ do
        encSK <- getSKById wid
        blkHeaderTs <- blkHeaderTsGetter

        let rollbackBlockWith trackingOperation = do
              let dbUsed = WS.getCustomAddresses ws WS.UsedAddr
                  mapModifier = trackingRollbackTxs (eskToWalletDecrCredentials encSK) dbUsed gbDiff blkHeaderTs txs
              rollbackModifierFromWallet db trackingOperation wid newTip mapModifier
              logMsg "Rolled back" (getNewestFirst blunds) wid mapModifier

        rollbackBlockWith SyncWallet

    gbDiff = Just . view difficultyL

blkHeaderTsGetter
    :: ( MonadSlotsData ctx m
       , MonadDBRead m
       )
    => m (BlockHeader -> Maybe Timestamp)
blkHeaderTsGetter = do
    systemStart <- getSystemStartM
    sd <- GS.getSlottingData
    let mainBlkHeaderTs mBlkH =
            getSlotStartPure systemStart (mBlkH ^. headerSlotL) sd
    return $ \case
        BlockHeaderGenesis _ -> Nothing
        BlockHeaderMain h -> mainBlkHeaderTs h

gbTxsWUndo :: Blund -> [(TxAux, TxUndo, BlockHeader)]
gbTxsWUndo (Left _, _) = []
gbTxsWUndo (blk@(Right mb), undo) =
    zip3 (mb ^. mainBlockTxPayload . to flattenTxPayload)
            (undoTx undo)
            (repeat $ getBlockHeader blk)

setLogger :: HasLoggerName m => m a -> m a
setLogger = modifyLoggerName (const "syncWalletBListener")

reportTimeouts
    :: (MonadSlotsData ctx m, CanLogInParallel m)
    => Text -> m a -> m a
reportTimeouts desc action = do
    slotDuration <- getCurrentEpochSlotDuration
    let firstWarningTime = convertUnit slotDuration `div` 2
    logWarningWaitInf firstWarningTime tag action
  where
    tag = "Wallet blistener " <> desc

logMsg
    :: (MonadIO m, WithLogger m)
    => Text
    -> NonEmpty Blund
    -> CId Wal
    -> CAccModifier
    -> m ()
logMsg action (NE.length -> bNums) wid accModifier =
    logInfoSP $ \sl ->
        sformat (build%" "%build%" block(s) to wallet "%secretOnlyF sl build%", "%buildSafe sl)
             action bNums wid accModifier

catchInSync
    :: (MonadReporting m, MonadIO m, WithLogger m, MonadCatch m)
    => Text -> (CId Wal -> m ()) -> CId Wal -> m ()
catchInSync desc syncWallet wId =
    syncWallet wId `catchAny` \e -> do
        reportOrLogE (prefix secure) e
        logWarningSP $ \sl -> prefix sl <> show e
  where
    -- REPORT:ERROR 'reportOrLogW' in wallet sync.
    fmt sl = "Failed to sync wallet "%secretOnlyF sl build%" in BListener ("%build%"): "
    prefix sl = sformat (fmt sl) wId desc<|MERGE_RESOLUTION|>--- conflicted
+++ resolved
@@ -31,16 +31,9 @@
 import           Pos.Infra.Reporting (MonadReporting, reportOrLogE)
 import           Pos.Infra.Slotting (MonadSlots, MonadSlotsData, getCurrentEpochSlotDuration,
                                      getSlotStartPure, getSystemStartM)
-<<<<<<< HEAD
-import           Pos.Infra.Util.LogSafe (buildSafe, logInfoSP, logWarningSP, secretOnlyF, secure)
+import           Pos.Util.Log.LogSafe (buildSafe, logInfoSP, logWarningSP, secretOnlyF, secure)
 import           Pos.Infra.Util.TimeLimit (CanLogInParallel, logWarningWaitInf)
 import           Pos.Txp.Base (flattenTxPayload)
-=======
-import           Pos.Infra.Util.TimeLimit (CanLogInParallel, logWarningWaitInf)
-import           Pos.Txp.Base (flattenTxPayload)
-import           Pos.Util.Chrono (NE, NewestFirst (..), OldestFirst (..))
-import           Pos.Util.Log.LogSafe (buildSafe, logInfoSP, logWarningSP, secretOnlyF, secure)
->>>>>>> 8eeaf9ca
 import           Pos.Wallet.Web.Tracking.Decrypt (eskToWalletDecrCredentials)
 
 import           Pos.Wallet.Web.Account (AccountMode, getSKById)
