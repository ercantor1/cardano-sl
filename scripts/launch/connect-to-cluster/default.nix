{ environment ? "mainnet"
, localLib ? import ./../../../lib.nix
, stateDir ? localLib.maybeEnv "CARDANO_STATE_DIR" "state-${executable}-${environment}"
, config ? {}
, executable ? "wallet"
, topologyFile ? null
, system ? builtins.currentSystem
, pkgs ? import localLib.fetchNixPkgs { inherit system config; }
, gitrev ? localLib.commitIdFromGitRepo ./../../../.git
, walletListen ? "127.0.0.1:8090"
, ekgListen ? "127.0.0.1:8000"
, ghcRuntimeArgs ? "-N2 -qg -A1m -I0 -T"
, additionalNodeArgs ? ""
}:

with localLib;

# TODO: DEVOPS-159: relays DNS should be more predictable
# TODO: DEVOPS-499: developer clusters based on runtime JSON
# TODO: DEVOPS-462: exchanges should use a different topology

let
  environments = {
    mainnet = {
      relays = "relays.cardano-mainnet.iohk.io";
      confKey = "mainnet_full";
    };
    mainnet-staging = {
      relays = "relays.awstest.iohkdev.io";
      confKey = "mainnet_dryrun_full";
    };
  };
  executables =  {
<<<<<<< HEAD
    wallet = "${iohkPkgs.cardano-sl-wallet-static}/bin/cardano-node";
=======
    wallet = "${iohkPkgs.cardano-sl-wallet-new}/bin/cardano-node";
>>>>>>> 37ab3359
    explorer = "${iohkPkgs.cardano-sl-explorer-static}/bin/cardano-explorer";
  };
  ifWallet = localLib.optionalString (executable == "wallet");
  iohkPkgs = import ./../../../default.nix { inherit config system pkgs gitrev; };
  src = ./../../../.;
  topologyFileDefault = pkgs.writeText "topology-${environment}" ''
    wallet:
      relays: [[{ host: ${environments.${environment}.relays} }]]
      valency: 1
      fallbacks: 7
  '';
  configFiles = pkgs.runCommand "cardano-config" {} ''
    mkdir -pv $out
    cd $out
    cp -vi ${iohkPkgs.cardano-sl.src + "/configuration.yaml"} configuration.yaml
    cp -vi ${iohkPkgs.cardano-sl.src + "/mainnet-genesis-dryrun-with-stakeholders.json"} mainnet-genesis-dryrun-with-stakeholders.json
    cp -vi ${iohkPkgs.cardano-sl.src + "/mainnet-genesis.json"} mainnet-genesis.json
    cp -vi ${iohkPkgs.cardano-sl.src + "/../log-configs/connect-to-cluster.yaml"} log-config-connect-to-cluster.yaml
    cp -vi ${if topologyFile != null then topologyFile else topologyFileDefault } topology.yaml
  '';
in pkgs.writeScript "${executable}-connect-to-${environment}" ''
  #!${pkgs.stdenv.shell}

  if [[ "$1" == "--delete-state" ]]; then
    echo "Deleting ${stateDir} ... "
    rm -Rf ${stateDir}
  fi

  echo "Keeping state in ${stateDir}"
  mkdir -p ${stateDir}/logs

  echo "Launching a node connected to '${environment}' ..."
  ${ifWallet ''
  if [ ! -d ${stateDir}/tls ]; then
    mkdir ${stateDir}/tls/
    ${pkgs.openssl}/bin/openssl req -x509 -newkey rsa:2048 -keyout ${stateDir}/tls/server.key -out ${stateDir}/tls/server.cert -days 3650 -nodes -subj "/CN=localhost"
  fi
  ''}


  ${executables.${executable}}                                     \
    --no-ntp                                                       \
    --configuration-file ${configFiles}/configuration.yaml         \
    --configuration-key ${environments.${environment}.confKey}     \
    ${ ifWallet "--tlscert ${stateDir}/tls/server.cert"}           \
    ${ ifWallet "--tlskey ${stateDir}/tls/server.key"}             \
    ${ ifWallet "--tlsca ${stateDir}/tls/server.cert"}             \
    --log-config ${configFiles}/log-config-connect-to-cluster.yaml \
    --topology "${configFiles}/topology.yaml"                      \
    --logs-prefix "${stateDir}/logs"                               \
    --db-path "${stateDir}/db"                                     \
    ${ ifWallet "--wallet-db-path '${stateDir}/wallet-db'"}        \
    --keyfile ${stateDir}/secret.key                               \
    ${ ifWallet "--wallet-address ${walletListen}" }               \
    --ekg-server ${ekgListen} --metrics                            \
    +RTS ${ghcRuntimeArgs} -RTS                                    \
    ${additionalNodeArgs}
''<|MERGE_RESOLUTION|>--- conflicted
+++ resolved
@@ -31,11 +31,7 @@
     };
   };
   executables =  {
-<<<<<<< HEAD
-    wallet = "${iohkPkgs.cardano-sl-wallet-static}/bin/cardano-node";
-=======
     wallet = "${iohkPkgs.cardano-sl-wallet-new}/bin/cardano-node";
->>>>>>> 37ab3359
     explorer = "${iohkPkgs.cardano-sl-explorer-static}/bin/cardano-explorer";
   };
   ifWallet = localLib.optionalString (executable == "wallet");
