--- conflicted
+++ resolved
@@ -10,26 +10,16 @@
   (
   ) where
 
-<<<<<<< HEAD
+import           Cardano.Wallet.Kernel.Types (RawResolvedBlock,
+                     RawResolvedTx (..), mkRawResolvedBlock, mkRawResolvedTx)
 import           Cardano.Wallet.Kernel.Types (RawResolvedBlock,
                      RawResolvedTx (..), mkRawResolvedBlock, mkRawResolvedTx)
 import           Chain.Abstract (Block (..), Output (..), Transaction (..),
                      hash, outAddr)
+import           Chain.Abstract (Block (..), Output (..), Transaction (..),
+                     hash, outAddr)
 import           Control.Lens (ix, (%=), (.=))
-=======
-import           Cardano.Wallet.Kernel.Types
-                 ( RawResolvedBlock
-                 , RawResolvedTx(..)
-                 , mkRawResolvedBlock
-                 , mkRawResolvedTx )
-import           Chain.Abstract
-                 ( Block(..)
-                 , Output(..)
-                 , Transaction(..)
-                 , hash
-                 , outAddr )
-import           Control.Lens ((%=), (.=), ix, use)
->>>>>>> 4578f4ff
+import           Control.Lens (ix, use, (%=), (.=))
 import           Control.Lens.TH (makeLenses)
 import           Control.Monad.Except
 import           Data.Default (def)
@@ -49,58 +39,35 @@
 import           Pos.Core.Delegation (DlgPayload (UnsafeDlgPayload))
 import           Pos.Core.Slotting (localSlotIndexMaxBound)
 import qualified Pos.Crypto (hash)
-<<<<<<< HEAD
 import           Pos.Crypto.Signing.Safe (SafeSigner (FakeSigner))
 import           Pos.DB.Block (RawPayload (..), createMainBlockPure)
+import           Pos.DB.Block (RawPayload (..), createMainBlockPure)
 import           Universum
+import           Universum hiding (use)
+import           UTxO.Context (Addr, AddrInfo (..), BlockSignInfo (..),
+                     blockSignInfoForSlot, resolveAddr)
 import           UTxO.Context (Addr, AddrInfo (..), BlockSignInfo (..),
                      blockSignInfoForSlot, resolveAddr)
 import           UTxO.Crypto (ClassifiedInputs (InputsRedeem, InputsRegular),
                      RedeemKeyPair (..), RegularKeyPair (..), SomeKeyPair,
                      TxOwnedInput, classifyInputs)
+import           UTxO.Crypto (ClassifiedInputs (InputsRedeem, InputsRegular),
+                     RedeemKeyPair (..), RegularKeyPair (..), SomeKeyPair,
+                     TxOwnedInput, classifyInputs)
+import qualified UTxO.DSL as DSL (Hash, Input (..), Transaction, Value)
 import qualified UTxO.DSL as DSL (Hash, Input (..), Transaction, Value)
 import           UTxO.Interpreter (Interpret (..), Interpretation (..))
+import           UTxO.Interpreter (Interpret (..), Interpretation (..))
+import           UTxO.IntTrans (ConIntT (..), IntCheckpoint (..),
+                     IntException (..), constants, createEpochBoundary, magic,
+                     mkCheckpoint)
 import           UTxO.IntTrans (ConIntT (..), IntCheckpoint (..),
                      IntException (..), constants, createEpochBoundary, magic,
                      mkCheckpoint)
 import           UTxO.Translate (TranslateT (..), mapTranslateErrors,
                      translateNextSlot, withConfig)
-=======
-import           Pos.DB.Block (RawPayload(..), createMainBlockPure)
-import           Universum hiding (use)
-import           UTxO.Context
-                 ( Addr
-                 , AddrInfo(..)
-                 , BlockSignInfo(..)
-                 , blockSignInfoForSlot
-                 , resolveAddr )
-import           UTxO.Crypto
-                 ( ClassifiedInputs(InputsRegular, InputsRedeem)
-                 , RedeemKeyPair(..)
-                 , RegularKeyPair(..)
-                 , SomeKeyPair
-                 , TxOwnedInput
-                 , classifyInputs )
-import qualified UTxO.DSL as DSL
-                 ( Hash
-                 , Input(..)
-                 , Transaction
-                 , Value )
-import           UTxO.Interpreter (Interpretation(..), Interpret(..))
-import           UTxO.IntTrans
-                 ( IntCheckpoint(..)
-                 , IntException(..)
-                 , ConIntT(..)
-                 , createEpochBoundary
-                 , constants
-                 , magic
-                 , mkCheckpoint )
-import           UTxO.Translate
-                 ( TranslateT(..)
-                 , mapTranslateErrors
-                 , translateNextSlot
-                 , withConfig )
->>>>>>> 4578f4ff
+import           UTxO.Translate (TranslateT (..), mapTranslateErrors,
+                     translateNextSlot, withConfig)
 
 
 {-------------------------------------------------------------------------------
