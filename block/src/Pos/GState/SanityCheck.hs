--- conflicted
+++ resolved
@@ -6,12 +6,7 @@
 
 import           Universum
 
-<<<<<<< HEAD
-import           Control.Monad.Catch (MonadMask)
 import           System.Wlog (WithLogger, logDebug)
-=======
-import           System.Wlog (WithLogger)
->>>>>>> 0ceca33c
 
 import           Pos.DB.Class (MonadDBRead)
 import           Pos.DB.GState.Stakes (getRealTotalStake)
