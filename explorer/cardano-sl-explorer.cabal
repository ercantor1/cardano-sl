name:                cardano-sl-explorer
version:             1.0.3
synopsis:            Cardano explorer
description:         Please see README.md
license:             MIT
license-file:        LICENSE
author:              IOHK
maintainer:          IOHK <hi@serokell.io>
copyright:           2017 IOHK
category:            Currency
build-type:          Simple
extra-source-files:  README.md
cabal-version:       >=1.10

library
  exposed-modules:      Pos.Explorer.ExplorerMode

                        Pos.Explorer.Core
                        Pos.Explorer.DB
                        Pos.Explorer.ExtraContext
                        Pos.Explorer.Socket
                        Pos.Explorer.Socket.App
                        Pos.Explorer.Socket.Methods
                        Pos.Explorer.Socket.Util

                        Pos.Explorer.Txp

                        Pos.Explorer.Web
                        Pos.Explorer.Web.Api
                        Pos.Explorer.Web.ClientTypes
                        Pos.Explorer.Web.Error
                        Pos.Explorer.Web.TestServer
                        Pos.Explorer.Web.Server
                        Pos.Explorer.Web.Transform

                        Pos.Explorer.TestUtil

                        -- Needed for testing
                        Pos.Arbitrary.Explorer

  other-modules:        Pos.Explorer.Aeson.ClientTypes
                        Pos.Explorer.Socket.Holder

                        Pos.Binary.Explorer
                        Pos.Explorer.Core.Types
                        Pos.Explorer.Txp.Global
                        Pos.Explorer.Txp.Local
                        Pos.Explorer.Txp.Toil
                        Pos.Explorer.Txp.Toil.Class
                        Pos.Explorer.Txp.Toil.Logic
                        Pos.Explorer.Txp.Toil.Types
                        Pos.Explorer.BListener

  build-depends:        QuickCheck
                      , aeson
                      , base
                      , base16-bytestring
                      , binary
                      , bytestring
                      , containers
                      , conduit
                      , data-default
                      , either
                      , ether >= 0.5.1
                      , exceptions
                      , data-default
                      , formatting
                      , generic-arbitrary
                      , lens
                      , log-warper
                      , memory
                      , node-sketch
                      , rocksdb-haskell
                      , resourcet
                      , serokell-util
                      , stm
                      , tagged
                      , text
                      , text-format
                      , time
                      , time-units
                      , transformers
                      , universum
                      , unordered-containers
                      , QuickCheck
                      , generic-arbitrary
                      , vector

                      -- cardano sl
                      , cardano-sl
                      , cardano-sl-core
                      , cardano-sl-infra
                      , cardano-sl-txp
                      , cardano-sl-db
                      , cardano-sl-ssc
                      , cardano-sl-txp
                      , cardano-sl-update

                      -- mtl ++
                      , mtl
                      , lifted-base
                      , monad-control
                      , monad-loops

                      -- servant
                      , servant
                      , servant-server
                      , http-types

                      -- socket-io + deps
                      , socket-io
                      , engine-io
                      , engine-io-wai
                      , wai
                      , wai-extra
                      , wai-cors
                      , warp
  hs-source-dirs:       src
  default-language:     Haskell2010
  ghc-options:         -Wall
                       -fno-warn-orphans
                       -O2

  default-extensions:   DeriveDataTypeable
                        DeriveGeneric
                        GeneralizedNewtypeDeriving
                        StandaloneDeriving
                        FlexibleContexts
                        FlexibleInstances
                        MultiParamTypeClasses
                        FunctionalDependencies
                        DefaultSignatures
                        NoImplicitPrelude
                        OverloadedStrings
                        RecordWildCards
                        TemplateHaskell
                        TypeApplications
                        TupleSections
                        ViewPatterns
                        LambdaCase
                        MultiWayIf
                        ConstraintKinds
                        UndecidableInstances
                        ScopedTypeVariables

  build-tools: cpphs >= 1.19
  ghc-options: -pgmP cpphs -optP --cpp

  -- linker speed up for linux
  if os(linux)
    ghc-options:       -optl-fuse-ld=gold
    ld-options:        -fuse-ld=gold


executable cardano-explorer
  hs-source-dirs:      src/explorer
  main-is:             Main.hs
  other-modules:       NodeOptions
  build-depends:       base
                     , bytestring
                     , ether
                     , cardano-sl
                     , cardano-sl-core
                     , cardano-sl-infra
                     , cardano-sl-explorer
                     , cardano-sl-ssc
                     , cardano-sl-update
                     , containers
                     , data-default
                     , formatting
                     , lens
                     , log-warper
                     , mtl
                     , network-transport-tcp
                     , node-sketch
                     , optparse-applicative
                     , universum
                     , serokell-util
                     , time
                     , time-units
  default-language:    Haskell2010
  ghc-options:         -threaded -rtsopts
                       -Wall
                       -fno-warn-orphans
                       -with-rtsopts=-N
                       -O2

  default-extensions:   DeriveDataTypeable
                        DeriveGeneric
                        GeneralizedNewtypeDeriving
                        StandaloneDeriving
                        FlexibleContexts
                        FlexibleInstances
                        MultiParamTypeClasses
                        FunctionalDependencies
                        DefaultSignatures
                        NoImplicitPrelude
                        OverloadedStrings
                        RecordWildCards
                        TypeApplications
                        TupleSections
                        ViewPatterns
                        LambdaCase
                        MultiWayIf

  build-tools: cpphs >= 1.19
  ghc-options: -pgmP cpphs -optP --cpp

  -- linker speed up for linux
  if os(linux)
    ghc-options:       -optl-fuse-ld=gold
    ld-options:        -fuse-ld=gold

executable cardano-explorer-hs2purs
  hs-source-dirs:      src/purescript
  main-is:             Main.hs
  other-modules:       PSTypes
                       PSOptions
  build-depends:       base
                     , cardano-sl
                     , cardano-sl-explorer
                     , purescript-bridge
                     , universum
                     , optparse-simple
  default-language:    Haskell2010
  ghc-options:         -threaded -rtsopts
                       -Wall
                       -fno-warn-orphans
                       -with-rtsopts=-N
                       -O2

  default-extensions:   DeriveDataTypeable
                        DeriveGeneric
                        GeneralizedNewtypeDeriving
                        StandaloneDeriving
                        FlexibleContexts
                        FlexibleInstances
                        MultiParamTypeClasses
                        FunctionalDependencies
                        DefaultSignatures
                        NoImplicitPrelude
                        OverloadedStrings
                        RecordWildCards
                        TypeApplications
                        TupleSections
                        ViewPatterns
                        LambdaCase
                        MultiWayIf

  build-tools: cpphs >= 1.19
  ghc-options: -pgmP cpphs -optP --cpp

  -- linker speed up for linux
  if os(linux)
    ghc-options:       -optl-fuse-ld=gold
    ld-options:        -fuse-ld=gold

executable cardano-explorer-swagger
  hs-source-dirs:      src/documentation
  main-is:             Main.hs
  other-modules:       Description
  build-depends:       aeson
                     , base
                     , bytestring
                     , cardano-sl
                     , cardano-sl-explorer
                     , lens
                     , swagger2
                     , servant-server
                     , servant-multipart
                     , servant-swagger
                     , servant-swagger-ui
                     , text
                     , universum >= 0.1.11
                     , optparse-applicative
  default-language:    Haskell2010
  ghc-options:         -threaded -rtsopts
                       -Wall
                       -fno-warn-orphans
                       -with-rtsopts=-N
                       -O2

  default-extensions:   NoImplicitPrelude
                        BangPatterns
                        OverloadedStrings

  build-tools: cpphs >= 1.19
  ghc-options: -pgmP cpphs -optP --cpp

  -- linker speed up for linux
  if os(linux)
    ghc-options:       -optl-fuse-ld=gold
    ld-options:        -fuse-ld=gold

executable cardano-explorer-mock
  hs-source-dirs:      src/mock
  main-is:             Main.hs
  other-modules:
  build-depends:       base
                     , cardano-sl
                     , cardano-sl-explorer
                     , universum
                     , optparse-applicative
  default-language:    Haskell2010
  ghc-options:         -threaded -rtsopts
                       -Wall
                       -fno-warn-orphans
                       -with-rtsopts=-N
                       -O2

  default-extensions:   DeriveDataTypeable
                        DeriveGeneric
                        GeneralizedNewtypeDeriving
                        StandaloneDeriving
                        FlexibleContexts
                        FlexibleInstances
                        MultiParamTypeClasses
                        FunctionalDependencies
                        DefaultSignatures
                        NoImplicitPrelude
                        OverloadedStrings
                        RecordWildCards
                        TypeApplications
                        TupleSections
                        ViewPatterns
                        LambdaCase
                        MultiWayIf

  build-tools: cpphs >= 1.19
  ghc-options: -pgmP cpphs -optP --cpp

  -- linker speed up for linux
  if os(linux)
    ghc-options:       -optl-fuse-ld=gold
    ld-options:        -fuse-ld=gold

test-suite cardano-explorer-test
  main-is:             Test.hs
  other-modules:
                       -- Standard module with some magic
                       Spec
                       -- Utils
                       Test.Pos.Explorer.MockFactory
                       -- Tests
                       Test.Pos.Explorer.Socket.AppSpec
                       Test.Pos.Explorer.Socket.MethodsSpec
                       Test.Pos.Explorer.Socket.UtilSpec
                       Test.Pos.Explorer.Web.ServerSpec
                       Test.Pos.Explorer.Web.ClientTypesSpec

                       -- Test.Pos.Explorer.BListenerSpec -- TODO(KS): To merge when we merge tests.
                       Test.Pos.Explorer.Identity.BinarySpec

  type:                exitcode-stdio-1.0
  build-depends:       MonadRandom
                     , QuickCheck
                     , base
                     , bytestring
                     , cardano-sl-explorer
                     , cardano-sl-update
                     , cardano-sl-core
                     , cardano-sl-txp
<<<<<<< HEAD
                     , cardano-sl-ssc
                     , cardano-sl-db
=======
>>>>>>> e60820db
                     , cardano-sl
                     , cborg
                     , cereal
                     , containers
                     , cryptonite
                     , data-default
                     , ether
                     , exceptions
                     , formatting
                     , generic-arbitrary
                     , hspec
                     , kademlia
                     , lens
                     , log-warper
                     , MonadRandom
                     , memory
                     , monad-control
                     , mtl
                     , mmorph
                     , node-sketch
                     , pvss
                     , quickcheck-instances
                     , random
                     , reflection
                     , regex-tdfa
                     , regex-tdfa-text
                     , safecopy
                     , serokell-util >= 0.1.3.4
                     , tagged
                     , text-format
                     , time-units
                     , transformers-base
                     , universum >= 0.1.11
                     , unordered-containers
                     , vector
                     , warp
  hs-source-dirs:      test
  default-language:    Haskell2010
  ghc-options:         -threaded
                       -rtsopts
                       -Wall
                       -fno-warn-orphans

  -- linker speed up for linux
  if os(linux)
    ghc-options:       -optl-fuse-ld=gold
    ld-options:        -fuse-ld=gold

  default-extensions:   DeriveDataTypeable
                        DeriveGeneric
                        GeneralizedNewtypeDeriving
                        StandaloneDeriving
                        FlexibleContexts
                        FlexibleInstances
                        MultiParamTypeClasses
                        FunctionalDependencies
                        DefaultSignatures
                        NoImplicitPrelude
                        OverloadedStrings
                        RecordWildCards
                        TypeApplications
                        TupleSections
                        ViewPatterns
                        LambdaCase
                        MultiWayIf
                        ConstraintKinds
                        UndecidableInstances
                        BangPatterns
                        TemplateHaskell
                        ScopedTypeVariables

  build-tools: cpphs >= 1.19
  ghc-options: -pgmP cpphs -optP --cpp

benchmark cardano-explorer-bench
  hs-source-dirs:      bench
  main-is:             Main.hs
  other-modules:       Bench.Pos.Explorer.ServerBench
  type:                exitcode-stdio-1.0
  build-depends:       QuickCheck
                     , base
                     , binary
                     , bytestring
                     , cardano-sl-explorer
                     , cardano-sl-core
                     , cardano-sl-txp
                     , cardano-sl
                     , containers
                     , criterion
                     , cryptonite
                     , data-default
                     , formatting
                     , lens
                     , log-warper
                     , serokell-util >= 0.1.3.4
                     , text-format
                     , universum >= 0.1.11
                     , vector
                     , weigh
  default-language:    Haskell2010
  ghc-options:         -threaded -rtsopts
                       -Wall
                       -fno-warn-orphans
                       -O2

  -- linker speed up for linux
  if os(linux)
    ghc-options:       -optl-fuse-ld=gold
    ld-options:        -fuse-ld=gold

  default-extensions:   DeriveDataTypeable
                        DeriveGeneric
                        GeneralizedNewtypeDeriving
                        StandaloneDeriving
                        FlexibleContexts
                        FlexibleInstances
                        MultiParamTypeClasses
                        FunctionalDependencies
                        DefaultSignatures
                        NoImplicitPrelude
                        OverloadedStrings
                        RecordWildCards
                        TypeApplications
                        TupleSections
                        ViewPatterns
                        LambdaCase
                        MultiWayIf
                        ConstraintKinds
                        UndecidableInstances
                        BangPatterns
                        TemplateHaskell
                        ScopedTypeVariables

  build-tools: cpphs >= 1.19
  ghc-options: -pgmP cpphs -optP --cpp<|MERGE_RESOLUTION|>--- conflicted
+++ resolved
@@ -360,11 +360,8 @@
                      , cardano-sl-update
                      , cardano-sl-core
                      , cardano-sl-txp
-<<<<<<< HEAD
                      , cardano-sl-ssc
                      , cardano-sl-db
-=======
->>>>>>> e60820db
                      , cardano-sl
                      , cborg
                      , cereal
