--- conflicted
+++ resolved
@@ -55,18 +55,8 @@
 
 action :: ExplorerNodeArgs -> IO ()
 action (ExplorerNodeArgs (cArgs@CommonNodeArgs{..}) ExplorerArgs{..}) =
-<<<<<<< HEAD
-    withConfigurations blPath conf $ \coreConfig walletConfig txpConfig ntpConfig ->
+    withConfigurations blPath cnaDumpGenesisDataPath cnaDumpConfiguration conf $ \coreConfig _ txpConfig _ntpConfig ->
     withCompileInfo $ do
-        CLI.printInfoOnStart cArgs
-                             (configGenesisData coreConfig)
-                             walletConfig
-                             ntpConfig
-                             txpConfig
-=======
-    withConfigurations blPath cnaDumpGenesisDataPath cnaDumpConfiguration conf $ \coreConfig txpConfig _ntpConfig ->
-    withCompileInfo $ do
->>>>>>> a8b3fee2
         logInfo $ "Explorer is enabled!"
         (currentParams, Just sscParams) <- getNodeParams
             loggerName
