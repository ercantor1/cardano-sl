--- conflicted
+++ resolved
@@ -38,18 +38,6 @@
     connectScripts.stagingWallet   = [ "x86_64-linux" "x86_64-darwin" ];
     connectScripts.stagingExplorer = [ "x86_64-linux" "x86_64-darwin" ];
   };
-<<<<<<< HEAD
-  connect = import ./scripts/launch/connect-to-cluster/default.nix;
-  connectScripts = {
-    mainnetWallet = connect { inherit (cardano) rev; };
-    mainnetExplorer = connect { inherit (cardano) rev; executable = "explorer"; };
-    stagingWallet = connect { inherit (cardano) rev; environment = "mainnet-staging"; };
-    stagingExplorer = connect { inherit (cardano) rev; executable = "explorer"; environment = "mainnet-staging"; };
-  };
-in { connect = connectScripts; }
-   // mapTestOn platforms
-=======
 in (mapTestOn platforms) // {
   inherit stagingWalletdockerImage;
-}
->>>>>>> b243a7a9
+}