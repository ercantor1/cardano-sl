--- conflicted
+++ resolved
@@ -193,11 +193,7 @@
 -- It's the caller responsibility to ensure the input `ByteString` correspond
 -- indeed to valid, previously-serialised CBOR data.
 encodeUnknownCborDataItem :: ByteString -> E.Encoding
-<<<<<<< HEAD
-encodeUnknownCborDataItem = mappend (E.encodeTag 24) . encode
-=======
 encodeUnknownCborDataItem x = E.encodeTag 24 <> encode x
->>>>>>> 87661234
 
 -- | Remove the the semantic tag 24 from the enclosed CBOR data item,
 -- failing if the tag cannot be found.
@@ -227,8 +223,4 @@
 decodeUnknownCborDataItem :: D.Decoder s ByteString
 decodeUnknownCborDataItem = do
     decodeCborDataItemTag
-<<<<<<< HEAD
-    decode @ByteString
-=======
-    D.decodeBytes
->>>>>>> 87661234
+    D.decodeBytes