--- conflicted
+++ resolved
@@ -16,11 +16,7 @@
 import           Universum
 
 import           Control.Concurrent.Async (Concurrently (..))
-<<<<<<< HEAD
-=======
 import qualified Control.Concurrent.STM as STM
-import           Data.Functor.Contravariant (contramap)
->>>>>>> c793d4f2
 import qualified Data.Map as M
 import           Data.Time.Units (Microsecond, Millisecond, Second)
 import           Formatting (Format)
@@ -84,12 +80,8 @@
 import           Pos.System.Metrics.Constants (withCardanoNamespace)
 import           Pos.Util.OutboundQueue (EnqueuedConversation (..))
 import           Pos.Util.Timer (Timer, newTimer)
-<<<<<<< HEAD
 import           Pos.Util.Trace (noTrace)
 import           Pos.Util.Trace.Named (TraceNamed)
-=======
-import           Pos.Util.Trace (Severity (Error), Trace)
->>>>>>> c793d4f2
 
 {-# ANN module ("HLint: ignore Reduce duplication" :: Text) #-}
 {-# ANN module ("HLint: ignore Use whenJust" :: Text) #-}
