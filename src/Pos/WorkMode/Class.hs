{-# LANGUAGE CPP           #-}
{-# LANGUAGE TypeOperators #-}

{-| 'WorkMode' constraint. It is widely used in almost every our code.
    Simple alias for bunch of useful constraints. This module also
    contains new monads to extend functional capabilities inside do-block.
-}

module Pos.WorkMode.Class
    ( WorkMode
    , MinWorkMode
    , TxpExtra_TMP
    ) where

import           Control.Monad.Catch         (MonadMask)
import           Control.Monad.IO.Class      (MonadIO)
import qualified Ether
import           Mockable                    (MonadMockable)
import           System.Wlog                 (WithLogger)

import           Pos.Block.BListener         (MonadBListener)
import           Pos.Communication.PeerState (WithPeerState)
import           Pos.Communication.Relay     (MonadRelayMem)
import           Pos.Context                 (BlkSemaphore, MonadBlockRetrievalQueue,
                                              MonadLastKnownHeader, MonadProgressHeader,
                                              MonadRecoveryHeader, MonadSscContext,
                                              NodeParams, StartTime, TxpGlobalSettings)
import           Pos.DB.Block                (MonadBlockDBWrite)
import           Pos.DB.Class                (MonadDB, MonadGState, MonadRealDB)
import           Pos.Delegation.Class        (MonadDelegation)
import           Pos.Discovery.Class         (MonadDiscovery)
import           Pos.Lrc.Context             (LrcContext)
#ifdef WITH_EXPLORER
import           Pos.Explorer.Txp.Toil       (ExplorerExtra)
#endif
import           Pos.Core                    (MonadPrimaryKey)
import           Pos.Recovery.Info           (MonadRecoveryInfo)
import           Pos.Reporting               (MonadReportingMem)
import           Pos.Security.Params         (SecurityParams)
import           Pos.Shutdown                (MonadShutdownMem)
import           Pos.Slotting.Class          (MonadSlots)
import           Pos.Ssc.Class.Helpers       (SscHelpersClass (..))
import           Pos.Ssc.Class.LocalData     (SscLocalDataClass)
import           Pos.Ssc.Class.Storage       (SscGStateClass)
import           Pos.Ssc.Extra               (MonadSscMem)
import           Pos.Txp.MemState            (MonadTxpMem)
import           Pos.Update.Context          (UpdateContext)
import           Pos.Update.Params           (UpdateParams)
import           Pos.Util.TimeWarp           (CanJsonLog)

-- Something extremely unpleasant.
-- TODO: get rid of it after CSL-777 is done.
#ifdef WITH_EXPLORER
type TxpExtra_TMP = ExplorerExtra
#else
type TxpExtra_TMP = ()
#endif

-- | Bunch of constraints to perform work for real world distributed system.
type WorkMode ssc m
    = ( MinWorkMode m
      , MonadMask m
      , MonadSlots m
      , MonadDB m
      , MonadBlockDBWrite ssc m
      , MonadGState m
      , MonadRealDB m
      , MonadTxpMem TxpExtra_TMP m
      , MonadRelayMem m
      , MonadDelegation m
      , MonadSscMem ssc m
      , MonadReportingMem m
      , SscGStateClass ssc
      , SscLocalDataClass ssc
      , SscHelpersClass ssc
      , MonadBlockRetrievalQueue ssc m
      , MonadRecoveryInfo m
      , MonadRecoveryHeader ssc m
      , MonadProgressHeader ssc m
      , MonadLastKnownHeader ssc m
      , MonadPrimaryKey m
      , Ether.MonadReader' StartTime m
      , Ether.MonadReader' BlkSemaphore m
      , Ether.MonadReader' LrcContext m
      , Ether.MonadReader' UpdateContext m
      , Ether.MonadReader' NodeParams m
      , Ether.MonadReader' UpdateParams m
      , Ether.MonadReader' SecurityParams m
      , Ether.MonadReader' TxpGlobalSettings m
      , MonadSscContext ssc m
<<<<<<< HEAD
      , MonadStats m
=======
      , MonadJL m
>>>>>>> 1e5aab05
      , WithPeerState m
      , MonadShutdownMem m
      , MonadBListener m
      , MonadDiscovery m
      )

-- | More relaxed version of 'WorkMode'.
type MinWorkMode m
    = ( WithLogger m
      , CanJsonLog m
      , MonadMockable m
      , MonadIO m
      , WithPeerState m
      )<|MERGE_RESOLUTION|>--- conflicted
+++ resolved
@@ -88,11 +88,6 @@
       , Ether.MonadReader' SecurityParams m
       , Ether.MonadReader' TxpGlobalSettings m
       , MonadSscContext ssc m
-<<<<<<< HEAD
-      , MonadStats m
-=======
-      , MonadJL m
->>>>>>> 1e5aab05
       , WithPeerState m
       , MonadShutdownMem m
       , MonadBListener m
