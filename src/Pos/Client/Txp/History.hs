--- conflicted
+++ resolved
@@ -27,7 +27,6 @@
 
 import           Universum
 
-<<<<<<< HEAD
 import           Control.Lens                 (makeLenses)
 import           Control.Monad.Trans          (MonadTrans)
 import           Control.Monad.Trans.Control  (MonadBaseControl)
@@ -36,8 +35,8 @@
 import           Data.DList                   (DList)
 import qualified Data.DList                   as DL
 import qualified Data.Map.Strict              as M (lookup)
-import           Data.Tagged                  (Tagged (..))
 import qualified Ether
+import           Ether.Internal               (HasLens (..))
 import           System.Wlog                  (WithLogger)
 
 import           Pos.Block.Core               (Block, MainBlock, mainBlockSlot,
@@ -48,63 +47,22 @@
                                                Timestamp (..), difficultyL)
 import           Pos.Crypto                   (WithHash (..), withHash)
 import           Pos.DB                       (MonadDBRead, MonadGState, MonadRealDB)
-import qualified Pos.DB.Block                 as DB
+import           Pos.DB.Block                 (MonadBlockDB)
 import qualified Pos.DB.GState                as GS
 import           Pos.Slotting                 (MonadSlots, getSlotStartPure)
 import           Pos.Ssc.Class                (SscHelpersClass)
-=======
-import           Control.Lens                (makeLenses, views, (%=))
-import           Control.Monad.Loops         (unfoldrM)
-import           Control.Monad.Trans         (MonadTrans)
-import           Control.Monad.Trans.Control (MonadBaseControl)
-import           Control.Monad.Trans.Maybe   (MaybeT (..))
-import qualified Data.DList                  as DL
-import qualified Data.HashSet                as HS
-import           Ether.Internal              (HasLens (..))
-import           System.Wlog                 (WithLogger)
-
-import           Pos.Block.Core              (Block, BlockHeader, mainBlockSlot,
-                                              mainBlockTxPayload)
-import           Pos.Block.Types             (Undo)
-import           Pos.Constants               (blkSecurityParam)
-import           Pos.Context.Context         (GenesisUtxo (..))
-import           Pos.Core                    (Address, ChainDifficulty, HeaderHash,
-                                              IsHeader, Timestamp (..), difficultyL,
-                                              prevBlockL)
-import           Pos.Crypto                  (WithHash (..), withHash)
-import           Pos.DB                      (MonadBlockDBGeneric, MonadDBRead,
-                                              MonadGState, MonadRealDB)
-import qualified Pos.DB.Block                as DB
-import           Pos.DB.Error                (DBError (..))
-import qualified Pos.DB.GState               as GS
-import           Pos.Slotting                (MonadSlots, SlottingData (..),
-                                              getSlotStartPure)
-import           Pos.Ssc.Class               (SscBlock, SscHelpersClass)
->>>>>>> 61fc4515
 #ifdef WITH_EXPLORER
 import           Pos.Explorer.Txp.Local       (eTxProcessTransaction)
 #else
 import           Pos.Txp                      (txProcessTransaction)
 #endif
-<<<<<<< HEAD
 import           Pos.Txp                      (MonadTxpMem, MonadUtxo, MonadUtxoRead,
                                                ToilT, Tx (..), TxAux (..), TxDistribution,
                                                TxId, TxOut, TxOutAux (..), TxWitness,
                                                applyTxToUtxo, evalToilTEmpty,
                                                flattenTxPayload, getLocalTxs, runDBToil,
-                                               runUtxoStateT, txOutAddress, utxoGet)
+                                               txOutAddress, utxoGet)
 import           Pos.WorkMode.Class           (TxpExtra_TMP)
-=======
-import           Pos.Txp                     (MonadTxpMem, MonadUtxoRead, Tx (..),
-                                              TxAux (..), TxDistribution, TxId, TxOut,
-                                              TxOutAux (..), TxWitness, Utxo, UtxoStateT,
-                                              applyTxToUtxo, evalUtxoStateT,
-                                              filterUtxoByAddrs, flattenTxPayload,
-                                              getLocalTxs, runUtxoStateT, topsortTxs,
-                                              txOutAddress, utxoGet)
-import           Pos.Util                    (Some, ether, maybeThrow)
-import           Pos.WorkMode.Class          (TxpExtra_TMP)
->>>>>>> 61fc4515
 
 -- Remove this once there's no #ifdef-ed Pos.Txp import
 {-# ANN module ("HLint: ignore Use fewer imports" :: Text) #-}
@@ -203,7 +161,7 @@
 runGenesisToil :: GenesisToil m a -> m a
 runGenesisToil = coerce
 
-instance (Ether.MonadReader' GenesisUtxo m) =>
+instance (Monad m, MonadReader ctx m, HasLens GenesisUtxo ctx GenesisUtxo) =>
          MonadUtxoRead (GenesisToil m) where
     utxoGet txIn = M.lookup txIn <$> genesisUtxoM
 
@@ -212,54 +170,28 @@
 ----------------------------------------------------------------------------
 
 -- | A class which have methods to get transaction history
-<<<<<<< HEAD
-class Monad m => MonadTxHistory m where
+class (Monad m, SscHelpersClass ssc) => MonadTxHistory ssc m | m -> ssc where
     getBlockHistory
-        :: SscHelpersClass ssc
-        => Tagged ssc ([Address] -> m (DList TxHistoryEntry))
+        :: [Address] -> m (DList TxHistoryEntry)
     getLocalHistory
         :: [Address] -> m (DList TxHistoryEntry)
-=======
-class (Monad m, SscHelpersClass ssc) => MonadTxHistory ssc m | m -> ssc where
-    getTxHistory
-        :: [Address]
-        -> Maybe (HeaderHash, Utxo)
-        -> m TxHistoryAnswer
->>>>>>> 61fc4515
     saveTx :: (TxId, TxAux) -> m ()
 
 instance {-# OVERLAPPABLE #-}
     (MonadTxHistory ssc m, MonadTrans t, Monad (t m)) =>
         MonadTxHistory ssc (t m)
   where
-<<<<<<< HEAD
-    getBlockHistory = (lift .) <$> getBlockHistory
+    getBlockHistory = lift . getBlockHistory
     getLocalHistory = lift . getLocalHistory
     saveTx = lift . saveTx
 
-type TxHistoryEnv m =
-    ( MonadBaseControl IO m
-=======
-    getTxHistory = lift <<$>> getTxHistory
-    saveTx = lift . saveTx
-
-
 type TxHistoryEnv ctx m =
     ( MonadRealDB ctx m
->>>>>>> 61fc4515
     , MonadDBRead m
     , MonadGState m
-    , MonadTxpMem TxpExtra_TMP m
+    , MonadThrow m
     , WithLogger m
     , MonadSlots m
-<<<<<<< HEAD
-    , MonadThrow m
-    , MonadRealDB m
-    , Ether.MonadReader' GenesisUtxo m
-    )
-
-type GenesisHistoryFetcher m = ToilT () (GenesisToil (DB.BlockDBRedirect m))
-=======
     , MonadReader ctx m
     , HasLens GenesisUtxo ctx GenesisUtxo
     , MonadTxpMem TxpExtra_TMP ctx m
@@ -267,43 +199,18 @@
     )
 
 type TxHistoryEnv' ssc ctx m =
-    ( SscHelpersClass ssc
+    ( MonadBlockDB ssc m
     , TxHistoryEnv ctx m
-    , MonadBlockDBGeneric (BlockHeader ssc) (Block ssc) Undo m
-    , MonadBlockDBGeneric (Some IsHeader) (SscBlock ssc) () m
     )
 
-getTxHistoryDefault
+type GenesisHistoryFetcher m = ToilT () (GenesisToil m)
+
+getBlockHistoryDefault
     :: forall ssc ctx m. TxHistoryEnv' ssc ctx m
-    => [Address] -> Maybe (HeaderHash, Utxo) -> m TxHistoryAnswer
-getTxHistoryDefault addrs mInit = do
-    tip <- GS.getTip
-
-    let getGenUtxo = views (lensOf @GenesisUtxo) unGenesisUtxo
-    (bot, genUtxo) <- maybe ((,) <$> GS.getBot <*> getGenUtxo) pure mInit
-
-    -- Getting list of all hashes in main blockchain (excluding bottom block - it's genesis anyway)
-    hashList <- flip unfoldrM tip $ \h ->
-        if h == bot
-        then return Nothing
-        else do
-            header <- DB.blkGetHeader @ssc h >>=
-                maybeThrow (DBMalformed "Best blockchain is non-continuous")
-            let prev = header ^. prevBlockL
-            return $ Just (h, prev)
-
-    -- Determine last block which txs should be cached
-    let cachedHashes = drop blkSecurityParam hashList
-        nonCachedHashes = take blkSecurityParam hashList
->>>>>>> 61fc4515
-
-getBlockHistoryDefault
-    :: forall ssc m. (SscHelpersClass ssc, TxHistoryEnv m)
-    => Tagged ssc ([Address] -> m (DList TxHistoryEntry))
-getBlockHistoryDefault = Tagged $ \addrs -> do
+    => [Address] -> m (DList TxHistoryEntry)
+getBlockHistoryDefault addrs = do
     bot <- GS.getBot
     sd <- GS.getSlottingData
-<<<<<<< HEAD
 
     let fromBlund :: Blund ssc -> GenesisHistoryFetcher m (Block ssc)
         fromBlund = pure . fst
@@ -315,11 +222,10 @@
         blockFetcher start = GS.foldlUpWhileM fromBlund start (const $ const True)
             (deriveAddrHistoryBlk addrs getBlockTimestamp) mempty
 
-    DB.runBlockDBRedirect . runGenesisToil . evalToilTEmpty $
-        blockFetcher bot
+    runGenesisToil . evalToilTEmpty $ blockFetcher bot
 
 getLocalHistoryDefault
-    :: forall m. TxHistoryEnv m
+    :: forall ctx m. TxHistoryEnv ctx m
     => [Address] -> m (DList TxHistoryEntry)
 getLocalHistoryDefault addrs = runDBToil . evalToilTEmpty $ do
     let mapper (txid, TxAux {..}) =
@@ -327,31 +233,6 @@
     ltxs <- getLocalTxs
     txs <- getRelatedTxsByAddrs addrs $ map mapper ltxs
     return $ DL.fromList txs
-=======
-    let blockFetcher h txs = do
-            blk <- DB.blkGetBlock @ssc h >>=
-                   maybeThrow (DBMalformed "A block mysteriously disappeared!")
-            deriveAddrHistoryPartialWithTimestamp txs addrs [blk] (Just sd)
-        localFetcher blkTxs = do
-            let mp (txid, TxAux {..}) =
-                  (WithHash taTx txid, taWitness, taDistribution)
-            ltxs <- getLocalTxs
-            txs <- getRelatedTxs addrs $ map mp ltxs
-            return $ txs ++ blkTxs
-
-    mres <- runMaybeT $ do
-        (cachedTxs, cachedUtxo) <- runUtxoStateT
-            (foldrM blockFetcher [] cachedHashes) genUtxo
-
-        result <- evalUtxoStateT
-            (foldrM blockFetcher cachedTxs nonCachedHashes >>= localFetcher)
-            cachedUtxo
-
-        let lastCachedHash = fromMaybe bot $ head cachedHashes
-        return $ TxHistoryAnswer lastCachedHash (length cachedTxs) cachedUtxo result
-
-    maybe (error "deriveAddrHistory: Nothing") pure mres
->>>>>>> 61fc4515
 
 saveTxDefault :: TxHistoryEnv ctx m => (TxId, TxAux) -> m ()
 #ifdef WITH_EXPLORER
