{-# LANGUAGE TypeFamilies         #-}
{-# LANGUAGE UndecidableInstances #-}

-- | Definitions for class of monads that capture logic of processing
-- delegate certificates (proxy secret keys).

module Pos.Delegation.Holder
       ( DelegationT (..)
       , runDelegationT
       , runDelegationTFromTVar
       ) where

import           Control.Concurrent.STM.TVar (TVar, newTVarIO)
import           Control.Lens                (iso)
import           Control.Monad.Fix           (MonadFix)
import           Control.Monad.Trans.Class   (MonadTrans)
import           Mockable                    (ChannelT, Counter, Distribution, Gauge,
                                              MFunctor', Mockable (liftMockable), Promise,
                                              SharedAtomicT, SharedExclusiveT, ThreadId,
                                              liftMockableWrappedM)
import           Serokell.Util.Lens          (WrappedM (..))
import           System.Wlog                 (CanLog, HasLoggerName)
import           Universum

import           Pos.Context                 (WithNodeContext)
import           Pos.DB.Class                (MonadDB)
import           Pos.DB.Limits               (MonadDBLimits)
import           Pos.Delegation.Class        (DelegationWrap (..), MonadDelegation (..))
import           Pos.Slotting.Class          (MonadSlots, MonadSlotsData)
import           Pos.Ssc.Extra               (MonadSscMem (..))
import           Pos.Txp.MemState.Class      (MonadTxpMem (..))
import           Pos.Util.JsonLog            (MonadJL (..))


type ReaderTCtx = TVar DelegationWrap

-- | Wrapper of @ReaderT (TVar DelegationWrap)@, nothing smart.
newtype DelegationT m a = DelegationT
    { getDelegationT :: ReaderT ReaderTCtx m a
    } deriving (Functor, Applicative, Monad, MonadTrans, MonadFix,
                MonadThrow, MonadSlots, MonadCatch, MonadIO, MonadFail,
                HasLoggerName, WithNodeContext ssc, MonadJL,
                CanLog, MonadMask, MonadSscMem kek, MonadSlotsData,
<<<<<<< HEAD
                MonadUtxoRead, MonadUtxo, MonadTxpLD ssc, MonadDBLimits)
=======
                MonadTxpMem)
>>>>>>> 03f5721a

deriving instance MonadDB ssc m => MonadDB ssc (DelegationT m)

instance (Monad m) => MonadDelegation (DelegationT m) where
    askDelegationState = DelegationT ask

instance Monad m => WrappedM (DelegationT m) where
    type UnwrappedM (DelegationT m) = ReaderT ReaderTCtx m
    _WrappedM = iso getDelegationT DelegationT

type instance ThreadId (DelegationT m) = ThreadId m
type instance Promise (DelegationT m) = Promise m
type instance SharedAtomicT (DelegationT m) = SharedAtomicT m
type instance Counter (DelegationT m) = Counter m
type instance Distribution (DelegationT m) = Distribution m
type instance SharedExclusiveT (DelegationT m) = SharedExclusiveT m
type instance Gauge (DelegationT m) = Gauge m
type instance ChannelT (DelegationT m) = ChannelT m

instance ( Mockable d m
         , MFunctor' d (ReaderT ReaderTCtx m) m
         , MFunctor' d (DelegationT m) (ReaderT ReaderTCtx m)
         ) => Mockable d (DelegationT m) where
    liftMockable = liftMockableWrappedM

-- | Executes delegationT transformer creating tvar from given wrap.
runDelegationT :: MonadIO m => DelegationWrap -> DelegationT m a -> m a
runDelegationT wrap action =
    liftIO (newTVarIO wrap) >>= runReaderT (getDelegationT action)

-- | Executes delegation wrap using existing delegation wrap tvar.
runDelegationTFromTVar :: TVar DelegationWrap -> DelegationT m a -> m a
runDelegationTFromTVar var action = runReaderT (getDelegationT action) var<|MERGE_RESOLUTION|>--- conflicted
+++ resolved
@@ -41,11 +41,7 @@
                 MonadThrow, MonadSlots, MonadCatch, MonadIO, MonadFail,
                 HasLoggerName, WithNodeContext ssc, MonadJL,
                 CanLog, MonadMask, MonadSscMem kek, MonadSlotsData,
-<<<<<<< HEAD
-                MonadUtxoRead, MonadUtxo, MonadTxpLD ssc, MonadDBLimits)
-=======
-                MonadTxpMem)
->>>>>>> 03f5721a
+                MonadTxpMem, MonadDBLimits)
 
 deriving instance MonadDB ssc m => MonadDB ssc (DelegationT m)
 
