--- conflicted
+++ resolved
@@ -1,10 +1,6 @@
-<<<<<<< HEAD
--- | Pos.Communication.Relay serialization instances
-=======
 {-# LANGUAGE BangPatterns #-}
 
--- | Pos.Util.Relay serialization instances
->>>>>>> bd270895
+-- | Pos.Communication.Relay serialization instances
 
 module Pos.Binary.Relay () where
 
