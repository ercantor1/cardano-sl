--- conflicted
+++ resolved
@@ -27,12 +27,6 @@
 import           Pos.Context           (WithNodeContext, lrcActionOnEpochReason)
 import           Pos.DB                (MonadDB)
 import qualified Pos.DB.Lrc            as LrcDB
-<<<<<<< HEAD
-import           Pos.Slotting          (MonadSlots, getCurrentSlot)
-=======
-import           Pos.DHT.Model.Class   (DHTResponseT)
-import           Pos.DHT.Real          (KademliaDHT)
->>>>>>> 3baa924d
 import           Pos.Ssc.Class.Storage (SscStorageClass (..))
 import           Pos.Ssc.Class.Types   (Ssc (..))
 import           Pos.Types.Types       (EpochIndex, NEBlocks, SharedSeed, epochIndexL)
