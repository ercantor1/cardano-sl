{-# LANGUAGE ScopedTypeVariables  #-}
{-# LANGUAGE UndecidableInstances #-}

-- | Instance of SscWorkersClass.

module Pos.Ssc.GodTossing.Workers
       ( -- * Instances
         -- ** instance SscWorkersClass SscGodTossing
       ) where

import           Control.Concurrent.STM           (readTVar)
import           Control.Lens                     (use, view, (%=), _2, _3)
import           Control.Monad.Trans.Maybe        (runMaybeT)
import           Control.TimeWarp.Timed           (Microsecond, Millisecond, currentTime,
                                                   for, wait)
import           Data.HashMap.Strict              (insert, lookup, member)
import           Data.List.NonEmpty               (nonEmpty)
import           Data.Tagged                      (Tagged (..))
import           Data.Time.Units                  (convertUnit)
import           Formatting                       (build, ords, sformat, shown, (%))
import           Serokell.Util.Exceptions         ()
import           System.Wlog                      (logDebug, logError, logWarning)
import           Universum

import           Pos.Binary.Class                 (Bi)
import           Pos.Binary.Relay                 ()
import           Pos.Binary.Ssc                   ()
import           Pos.Communication.Methods        (sendToNeighborsSafe)
import           Pos.Constants                    (k, mpcSendInterval, vssMaxTTL)
import           Pos.Context                      (getNodeContext, ncPublicKey,
                                                   ncSecretKey, ncSscContext, readRichmen)
import           Pos.Crypto                       (SecretKey, VssKeyPair, randomNumber,
                                                   runSecureRandom, toPublic)
import           Pos.Crypto.SecretSharing         (toVssPublicKey)
import           Pos.Crypto.Signing               (PublicKey)
import           Pos.DB                           (getTip)
import           Pos.Slotting                     (getSlotStart, onNewSlot)
import           Pos.Ssc.Class.Workers            (SscWorkersClass (..))
import           Pos.Ssc.Extra.MonadLD            (sscRunLocalQuery, sscRunLocalUpdate)
import           Pos.Ssc.GodTossing.Functions     (genCommitmentAndOpening, getThreshold,
                                                   hasCommitment, hasOpening, hasShares,
                                                   isCommitmentIdx, isOpeningIdx,
                                                   isSharesIdx, mkSignedCommitment)
import           Pos.Ssc.GodTossing.LocalData     (ldCertificates, ldLastProcessedSlot,
                                                   localOnNewSlot, sscProcessMessage)
import           Pos.Ssc.GodTossing.SecretStorage (getSecret, getSecretForTip,
                                                   prepareSecretToNewSlot, setSecret)
import           Pos.Ssc.GodTossing.Shares        (getOurShares)
import           Pos.Ssc.GodTossing.Storage       (getGlobalCerts, gtGetGlobalState)
import           Pos.Ssc.GodTossing.Types         (Commitment, Opening, SignedCommitment,
                                                   SscGodTossing, VssCertificate (..),
                                                   gtcParticipateSsc, gtcVssKeyPair,
                                                   mkVssCertificate)
import           Pos.Ssc.GodTossing.Types.Message (GtMsgContents (..), GtMsgTag (..))
import           Pos.Types                        (EpochIndex, LocalSlotIndex,
                                                   SlotId (..), StakeholderId,
                                                   StakeholderId, Timestamp (..),
                                                   addressHash)
import           Pos.Util                         (asBinary)
import           Pos.Util.Relay                   (DataMsg (..), InvMsg (..))
import           Pos.WorkMode                     (WorkMode)

instance SscWorkersClass SscGodTossing where
    sscWorkers = Tagged [onStart, onNewSlotSsc]

-- CHECK: @onStart
-- #checkNSendOurCert
onStart :: forall m. (WorkMode SscGodTossing m) => m ()
onStart = checkNSendOurCert

-- CHECK: @checkNSendOurCert
-- Checks whether 'our' VSS certificate has been announced
checkNSendOurCert :: forall m . (WorkMode SscGodTossing m) => m ()
checkNSendOurCert = do
    (_, ourId) <- getOurPkAndId
    isCertInBlockhain <- member ourId <$> getGlobalCerts
    if isCertInBlockhain then
       logDebug "Our VssCertificate has been already announced."
    else do
        logDebug "Our VssCertificate hasn't been announced yet or TTL has expired\
                 \, we will announce it now."
        ourVssCertificate <- getOurVssCertificate
        let msg = DataMsg (MCVssCertificate ourVssCertificate) ourId
        -- [CSL-245]: do not catch all, catch something more concrete.
        (sendToNeighborsSafe msg >> logDebug "Announced our VssCertificate.")
            `catchAll` \e ->
            logError $ sformat ("Error announcing our VssCertificate: " % shown) e
  where
    getOurVssCertificate :: m VssCertificate
    getOurVssCertificate = do
        (_, ourId) <- getOurPkAndId
        localCerts     <- sscRunLocalQuery $ view ldCertificates
        case lookup ourId localCerts of
          Just c  -> return c
          Nothing -> do
            ourSk         <- ncSecretKey <$> getNodeContext
            ourVssKeyPair <- getOurVssKeyPair
            let vssKey  = asBinary $ toVssPublicKey ourVssKeyPair
                createOurCert = mkVssCertificate ourSk vssKey .
                                (+) (vssMaxTTL - 1) . siEpoch
            sscRunLocalUpdate $ do
                lps <- use ldLastProcessedSlot
                let ourCert = createOurCert lps
                ldCertificates %= insert ourId ourCert
                return ourCert

getOurPkAndId
    :: WorkMode SscGodTossing m
    => m (PublicKey, StakeholderId)
getOurPkAndId = do
    ourPk <- ncPublicKey <$> getNodeContext
    return (ourPk, addressHash ourPk)

getOurVssKeyPair :: WorkMode SscGodTossing m => m VssKeyPair
getOurVssKeyPair = gtcVssKeyPair . ncSscContext <$> getNodeContext

-- CHECK: @onNewSlotSsc
-- #checkNSendOurCert
onNewSlotSsc
    :: (WorkMode SscGodTossing m)
    => m ()
onNewSlotSsc = onNewSlot True $ \slotId-> do
    localOnNewSlot slotId
    checkNSendOurCert
    prepareSecretToNewSlot slotId
    participationEnabled <- getNodeContext >>=
        atomically . readTVar . gtcParticipateSsc . ncSscContext
    when participationEnabled $ do
        onNewSlotCommitment slotId
        onNewSlotOpening slotId
        onNewSlotShares slotId

-- Commitments-related part of new slot processing
onNewSlotCommitment
    :: (WorkMode SscGodTossing m)
    => SlotId -> m ()
onNewSlotCommitment slotId@SlotId{..} = do
    ourId <- addressHash . ncPublicKey <$> getNodeContext
    ourSk <- ncSecretKey <$> getNodeContext
    tip <- getTip
    shouldSendCommitment <- do
        commitmentInBlockchain <- hasCommitment ourId <$> gtGetGlobalState
        return $ isCommitmentIdx siSlot && not commitmentInBlockchain
    when shouldSendCommitment $ do
        shouldCreateCommitment <- do
            secret <- getSecret
            secretForTip <- getSecretForTip
            return $ and [isCommitmentIdx siSlot, (isNothing secret || tip /= secretForTip)]
        when shouldCreateCommitment $ do
            logDebug $ sformat ("Generating secret for "%ords%" epoch") siEpoch
            generated <- generateAndSetNewSecret ourSk slotId
            case generated of
                Nothing -> logWarning "I failed to generate secret for Mpc"
                Just _ -> logDebug $
                    sformat ("Generated secret for "%ords%" epoch") siEpoch

        mbComm <- fmap (view _2) <$> getSecret
        whenJust mbComm $ \comm -> do
<<<<<<< HEAD
            _ <- sscProcessMessageRichmen $ DMCommitment ourId comm
=======
            _ <- sscProcessMessage (MCCommitment comm) ourId
>>>>>>> b64ee616
            sendOurData CommitmentMsg siEpoch 0 ourId

-- Openings-related part of new slot processing
onNewSlotOpening
<<<<<<< HEAD
    :: (WorkMode SscGodTossing m
       ,Bi InvMsg)
=======
    :: ( WorkMode SscGodTossing m
       , Bi VssCertificate
       , Bi Opening
       , Bi Commitment
       )
>>>>>>> b64ee616
    => SlotId -> m ()
onNewSlotOpening SlotId {..} = do
    ourId <- addressHash . ncPublicKey <$> getNodeContext
    shouldSendOpening <- do
        globalData <- gtGetGlobalState
        let openingInBlockchain = hasOpening ourId globalData
        let commitmentInBlockchain = hasCommitment ourId globalData
        return $ and [ isOpeningIdx siSlot
                     , not openingInBlockchain
                     , commitmentInBlockchain]
    when shouldSendOpening $ do
        mbOpen <- fmap (view _3) <$> getSecret
        whenJust mbOpen $ \open -> do
<<<<<<< HEAD
            _ <- sscProcessMessageRichmen $ DMOpening ourId open
=======
            _ <- sscProcessMessage (MCOpening open) ourId
>>>>>>> b64ee616
            sendOurData OpeningMsg siEpoch 2 ourId

-- Shares-related part of new slot processing
onNewSlotShares
    :: (WorkMode SscGodTossing m)
    => SlotId -> m ()
onNewSlotShares SlotId {..} = do
    ourId <- addressHash . ncPublicKey <$> getNodeContext
    -- Send decrypted shares that others have sent us
    shouldSendShares <- do
        -- [CSL-203]: here we assume that all shares are always sent
        -- as a whole package.
        sharesInBlockchain <- hasShares ourId <$> gtGetGlobalState
        return $ isSharesIdx siSlot && not sharesInBlockchain
    when shouldSendShares $ do
        ourVss <- gtcVssKeyPair . ncSscContext <$> getNodeContext
        shares <- getOurShares ourVss
        let lShares = fmap asBinary shares
        unless (null shares) $ do
<<<<<<< HEAD
            _ <- sscProcessMessageRichmen $ DMShares ourId lShares
=======
            _ <- sscProcessMessage (MCShares lShares) ourId
>>>>>>> b64ee616
            sendOurData SharesMsg siEpoch 4 ourId

sscProcessMessageRichmen :: WorkMode SscGodTossing m => DataMsg -> m Bool
sscProcessMessageRichmen msg = do
    richmen <- readRichmen
    sscProcessMessage richmen msg

sendOurData
    :: (WorkMode SscGodTossing m)
    => GtMsgTag -> EpochIndex -> LocalSlotIndex -> StakeholderId -> m ()
sendOurData msgTag epoch kMultiplier ourId = do
    -- Note: it's not necessary to create a new thread here, because
    -- in one invocation of onNewSlot we can't process more than one
    -- type of message.
    waitUntilSend msgTag epoch kMultiplier
    logDebug $ sformat ("Announcing our "%build) msgTag
    let msg = InvMsg {imTag = msgTag, imKeys = pure ourId}
    sendToNeighborsSafe msg
    logDebug $ sformat ("Sent our " %build%" to neighbors") msgTag

-- | Generate new commitment and opening and use them for the current
-- epoch. 'prepareSecretToNewSlot' must be called before doing it.
--
-- Nothing is returned if node is not ready (usually it means that
-- node doesn't have recent enough blocks and needs to be
-- synchronized).
generateAndSetNewSecret
    :: (WorkMode SscGodTossing m, Bi Commitment)
    => SecretKey
    -> SlotId                         -- ^ Current slot
    -> m (Maybe (SignedCommitment, Opening))
generateAndSetNewSecret sk SlotId{..} = do
    richmen <- readRichmen
    certs <- getGlobalCerts
    let noPsErr = panic "generateAndSetNewSecret: no participants"
    let ps = fromMaybe (panic noPsErr) . nonEmpty .
                map vcVssKey . mapMaybe (`lookup` certs) . toList $ richmen
    let threshold = getThreshold $ length ps
    mPair <- runMaybeT (genCommitmentAndOpening threshold ps)
    tip <- getTip
    case mPair of
      Just (mkSignedCommitment sk siEpoch -> comm, op) ->
          Just (comm, op) <$ setSecret (toPublic sk, comm, op) tip
      _ -> do
        logError "Wrong participants list: can't deserialize"
        return Nothing

randomTimeInInterval
    :: WorkMode SscGodTossing m
    => Microsecond -> m Microsecond
randomTimeInInterval interval =
    -- Type applications here ensure that the same time units are used.
    (fromInteger @Microsecond) <$>
    liftIO (runSecureRandom (randomNumber n))
  where
    n = toInteger @Microsecond interval

waitUntilSend
    :: WorkMode SscGodTossing m
    => GtMsgTag -> EpochIndex -> LocalSlotIndex -> m ()
waitUntilSend msgTag epoch kMultiplier = do
    Timestamp beginning <-
        getSlotStart $ SlotId {siEpoch = epoch, siSlot = kMultiplier * k}
    curTime <- currentTime
    let minToSend = curTime
    let maxToSend = beginning + mpcSendInterval
    when (minToSend < maxToSend) $ do
        let delta = maxToSend - minToSend
        timeToWait <- randomTimeInInterval delta
        let ttwMillisecond :: Millisecond
            ttwMillisecond = convertUnit timeToWait
        logDebug $
            sformat ("Waiting for "%shown%" before sending "%build)
                ttwMillisecond msgTag
        wait $ for timeToWait<|MERGE_RESOLUTION|>--- conflicted
+++ resolved
@@ -156,25 +156,12 @@
 
         mbComm <- fmap (view _2) <$> getSecret
         whenJust mbComm $ \comm -> do
-<<<<<<< HEAD
-            _ <- sscProcessMessageRichmen $ DMCommitment ourId comm
-=======
-            _ <- sscProcessMessage (MCCommitment comm) ourId
->>>>>>> b64ee616
+            _ <- sscProcessMessageRichmen (MCCommitment comm) ourId
             sendOurData CommitmentMsg siEpoch 0 ourId
 
 -- Openings-related part of new slot processing
 onNewSlotOpening
-<<<<<<< HEAD
-    :: (WorkMode SscGodTossing m
-       ,Bi InvMsg)
-=======
-    :: ( WorkMode SscGodTossing m
-       , Bi VssCertificate
-       , Bi Opening
-       , Bi Commitment
-       )
->>>>>>> b64ee616
+    :: (WorkMode SscGodTossing m)
     => SlotId -> m ()
 onNewSlotOpening SlotId {..} = do
     ourId <- addressHash . ncPublicKey <$> getNodeContext
@@ -188,11 +175,7 @@
     when shouldSendOpening $ do
         mbOpen <- fmap (view _3) <$> getSecret
         whenJust mbOpen $ \open -> do
-<<<<<<< HEAD
-            _ <- sscProcessMessageRichmen $ DMOpening ourId open
-=======
-            _ <- sscProcessMessage (MCOpening open) ourId
->>>>>>> b64ee616
+            _ <- sscProcessMessageRichmen (MCOpening open) ourId
             sendOurData OpeningMsg siEpoch 2 ourId
 
 -- Shares-related part of new slot processing
@@ -212,17 +195,16 @@
         shares <- getOurShares ourVss
         let lShares = fmap asBinary shares
         unless (null shares) $ do
-<<<<<<< HEAD
-            _ <- sscProcessMessageRichmen $ DMShares ourId lShares
-=======
-            _ <- sscProcessMessage (MCShares lShares) ourId
->>>>>>> b64ee616
+            _ <- sscProcessMessageRichmen (MCShares lShares) ourId
             sendOurData SharesMsg siEpoch 4 ourId
 
-sscProcessMessageRichmen :: WorkMode SscGodTossing m => DataMsg -> m Bool
-sscProcessMessageRichmen msg = do
+sscProcessMessageRichmen :: WorkMode SscGodTossing m
+                         => GtMsgContents
+                         -> StakeholderId
+                         -> m Bool
+sscProcessMessageRichmen msg addr = do
     richmen <- readRichmen
-    sscProcessMessage richmen msg
+    sscProcessMessage richmen msg addr
 
 sendOurData
     :: (WorkMode SscGodTossing m)
