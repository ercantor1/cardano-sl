{-# LANGUAGE CPP                  #-}
{-# LANGUAGE ConstraintKinds      #-}
{-# LANGUAGE UndecidableInstances #-}

{-| 'WorkMode' constraint. It is widely used in almost every our code.
    Simple alias for bunch of useful constraints. This module also
    contains new monads to extend functional capabilities inside do-block.
-}

module Pos.WorkMode
       ( WorkMode
       , MinWorkMode

       , TxpExtra_TMP

       -- * Actual modes
       , ProductionMode
       , RawRealMode
       , ServiceMode
       , StatsMode
       ) where


import           Control.Monad.Catch         (MonadMask)
import           Mockable                    (MonadMockable)
import           Mockable.Production         (Production)
import           System.Wlog                 (LoggerNameBox (..), WithLogger)
import           Universum

import           Pos.Communication.PeerState (PeerStateHolder (..), WithPeerState)
import           Pos.Communication.Relay     (MonadRelayMem)
import           Pos.Context                 (ContextHolder, NodeParams, WithNodeContext)
import           Pos.DB.Class                (MonadDB)
import           Pos.DB.Holder               (DBHolder)
import           Pos.DB.Limits               (MonadDBLimits)
import           Pos.Delegation.Class        (MonadDelegation)
import           Pos.Delegation.Holder       (DelegationT (..))
import           Pos.DHT.MemState            (MonadDhtMem)
import           Pos.DHT.Model               (MonadDHT)
import           Pos.DHT.Real                (KademliaDHT (..), WithKademliaDHTInstance)
<<<<<<< HEAD
import           Pos.Lrc.Context             (LrcContext)
=======
#ifdef WITH_EXPLORER
import           Pos.Explorer.Txp.Toil       (ExplorerExtra)
#endif
>>>>>>> 8fa16f57
import           Pos.Reporting               (MonadReportingMem)
import           Pos.Shutdown                (MonadShutdownMem)
import           Pos.Slotting.Class          (MonadSlots)
import           Pos.Slotting.MemState       (MonadSlotsData, SlottingHolder (..))
import           Pos.Slotting.Ntp            (NtpSlotting (..))
import           Pos.Ssc.Class.Helpers       (SscHelpersClass (..))
import           Pos.Ssc.Class.LocalData     (SscLocalDataClass)
import           Pos.Ssc.Class.Storage       (SscGStateClass)
import           Pos.Ssc.Extra               (MonadSscMem, SscHolder)
import           Pos.Statistics.MonadStats   (MonadStats, NoStatsT, StatsT)
<<<<<<< HEAD
import           Pos.Txp.MemState            (MonadTxpMem (..), TxpHolder)
import           Pos.Update.Context          (UpdateContext)
=======
import           Pos.Txp.MemState            (MonadTxpMem, TxpHolder)
>>>>>>> 8fa16f57
import           Pos.Update.MemState         (MonadUSMem, USHolder)
import           Pos.Util.Context            (HasContext)
import           Pos.Util.JsonLog            (MonadJL (..))

-- Something extremely unpleasant.
-- TODO: get rid of it after CSL-777 is done.
#ifdef WITH_EXPLORER
type TxpExtra_TMP = ExplorerExtra
#else
type TxpExtra_TMP = ()
#endif

-- | Bunch of constraints to perform work for real world distributed system.
type WorkMode ssc m
    = ( MinWorkMode m
      , MonadMask m
      , MonadSlots m
      , MonadDB m
      , MonadDBLimits m
      , MonadTxpMem TxpExtra_TMP m
      , MonadDhtMem m
      , MonadRelayMem m
      , MonadDelegation m
      , MonadSscMem ssc m
      , MonadReportingMem m
      , SscGStateClass ssc
      , SscLocalDataClass ssc
      , SscHelpersClass ssc
      , WithNodeContext ssc m
      , HasContext LrcContext m
      , HasContext UpdateContext m
      , HasContext NodeParams m
      , MonadStats m
      , MonadJL m
      , WithKademliaDHTInstance m
      , WithPeerState m
      , MonadUSMem m
      , MonadShutdownMem m
      )

-- | More relaxed version of 'WorkMode'.
type MinWorkMode m
    = ( WithLogger m
      , MonadMockable m
      , MonadDHT m
      , MonadIO m
      , WithPeerState m
      )

----------------------------------------------------------------------------
-- HZ
----------------------------------------------------------------------------

instance MonadJL m => MonadJL (KademliaDHT m) where
    jlLog = lift . jlLog

----------------------------------------------------------------------------
-- Concrete types
----------------------------------------------------------------------------

-- Maybe we should move to somewhere else
deriving instance (Monad m, WithNodeContext ssc m) => WithNodeContext ssc (KademliaDHT m)
deriving instance (Monad m, WithNodeContext ssc m) => WithNodeContext ssc (PeerStateHolder m)
deriving instance WithNodeContext ssc m => WithNodeContext ssc (NtpSlotting m)
deriving instance WithNodeContext ssc m => WithNodeContext ssc (SlottingHolder m)

deriving instance MonadSlots m => MonadSlots (PeerStateHolder m)
deriving instance MonadSlots m => MonadSlots (KademliaDHT m)
deriving instance MonadSlotsData m => MonadSlotsData (PeerStateHolder m)
deriving instance MonadSlotsData m => MonadSlotsData (KademliaDHT m)

deriving instance MonadDB m => MonadDB (KademliaDHT m)
deriving instance MonadDBLimits m => MonadDBLimits (KademliaDHT m)
deriving instance MonadDB m => MonadDB (PeerStateHolder m)
deriving instance MonadDBLimits m => MonadDBLimits (PeerStateHolder m)
deriving instance MonadDB m => MonadDB (NtpSlotting m)
deriving instance MonadDBLimits m => MonadDBLimits (NtpSlotting m)
deriving instance MonadDB m => MonadDB (SlottingHolder m)
deriving instance MonadDBLimits m => MonadDBLimits (SlottingHolder m)

deriving instance MonadDelegation m => MonadDelegation (KademliaDHT m)
deriving instance MonadDelegation m => MonadDelegation (PeerStateHolder m)

deriving instance MonadReportingMem m => MonadReportingMem (PeerStateHolder m)
deriving instance MonadReportingMem m => MonadReportingMem (KademliaDHT m)
deriving instance MonadReportingMem m => MonadReportingMem (NtpSlotting m)
deriving instance MonadReportingMem m => MonadReportingMem (SlottingHolder m)

deriving instance MonadDhtMem m => MonadDhtMem (PeerStateHolder m)
deriving instance MonadDhtMem m => MonadDhtMem (KademliaDHT m)
deriving instance MonadDhtMem m => MonadDhtMem (NtpSlotting m)
deriving instance MonadDhtMem m => MonadDhtMem (SlottingHolder m)

deriving instance MonadRelayMem m => MonadRelayMem (PeerStateHolder m)
deriving instance MonadRelayMem m => MonadRelayMem (KademliaDHT m)
deriving instance MonadRelayMem m => MonadRelayMem (NtpSlotting m)
deriving instance MonadRelayMem m => MonadRelayMem (SlottingHolder m)

deriving instance MonadUSMem m => MonadUSMem (KademliaDHT m)
deriving instance MonadUSMem m => MonadUSMem (PeerStateHolder m)

deriving instance MonadSscMem ssc m => MonadSscMem ssc (PeerStateHolder m)
deriving instance MonadTxpMem x m => MonadTxpMem x (PeerStateHolder m)

deriving instance MonadShutdownMem m => MonadShutdownMem (PeerStateHolder m)
deriving instance MonadShutdownMem m => MonadShutdownMem (KademliaDHT m)
deriving instance MonadShutdownMem m => MonadShutdownMem (NtpSlotting m)
deriving instance MonadShutdownMem m => MonadShutdownMem (SlottingHolder m)

deriving instance MonadJL m => MonadJL (PeerStateHolder m)
deriving instance MonadJL m => MonadJL (NtpSlotting m)
deriving instance MonadJL m => MonadJL (SlottingHolder m)

deriving instance MonadDHT m => MonadDHT (PeerStateHolder m)
deriving instance (Monad m, WithKademliaDHTInstance m)
                  => WithKademliaDHTInstance (PeerStateHolder m)

-- | RawRealMode is a basis for `WorkMode`s used to really run system.
type RawRealMode ssc =
    PeerStateHolder (
    KademliaDHT (
    USHolder (
    DelegationT (
    TxpHolder TxpExtra_TMP (
    SscHolder ssc (
    NtpSlotting (
    SlottingHolder (
    ContextHolder ssc (
    DBHolder (
    LoggerNameBox Production
    ))))))))))

-- | ProductionMode is an instance of WorkMode which is used
-- (unsurprisingly) in production.
type ProductionMode ssc = NoStatsT (RawRealMode ssc)

-- | StatsMode is used for remote benchmarking.
type StatsMode ssc = StatsT (RawRealMode ssc)

-- | ServiceMode is the mode in which support nodes work.
type ServiceMode = PeerStateHolder (KademliaDHT (LoggerNameBox Production))<|MERGE_RESOLUTION|>--- conflicted
+++ resolved
@@ -38,13 +38,10 @@
 import           Pos.DHT.MemState            (MonadDhtMem)
 import           Pos.DHT.Model               (MonadDHT)
 import           Pos.DHT.Real                (KademliaDHT (..), WithKademliaDHTInstance)
-<<<<<<< HEAD
 import           Pos.Lrc.Context             (LrcContext)
-=======
 #ifdef WITH_EXPLORER
 import           Pos.Explorer.Txp.Toil       (ExplorerExtra)
 #endif
->>>>>>> 8fa16f57
 import           Pos.Reporting               (MonadReportingMem)
 import           Pos.Shutdown                (MonadShutdownMem)
 import           Pos.Slotting.Class          (MonadSlots)
@@ -55,12 +52,8 @@
 import           Pos.Ssc.Class.Storage       (SscGStateClass)
 import           Pos.Ssc.Extra               (MonadSscMem, SscHolder)
 import           Pos.Statistics.MonadStats   (MonadStats, NoStatsT, StatsT)
-<<<<<<< HEAD
-import           Pos.Txp.MemState            (MonadTxpMem (..), TxpHolder)
+import           Pos.Txp.MemState            (MonadTxpMem, TxpHolder)
 import           Pos.Update.Context          (UpdateContext)
-=======
-import           Pos.Txp.MemState            (MonadTxpMem, TxpHolder)
->>>>>>> 8fa16f57
 import           Pos.Update.MemState         (MonadUSMem, USHolder)
 import           Pos.Util.Context            (HasContext)
 import           Pos.Util.JsonLog            (MonadJL (..))
