--- conflicted
+++ resolved
@@ -24,25 +24,16 @@
 import           Pos.Util               (NE, NewestFirst (..), OldestFirst (..),
                                          inAssertMode)
 
-<<<<<<< HEAD
-import           Pos.Txp.Error       (TxpError (..))
-import           Pos.Txp.MemState    (MonadTxpMem (..))
-import           Pos.Txp.Toil        (BalancesView (..), BalancesView (..), DBTxp,
-                                      TxpModifier (..), TxpT, TxpVerFailure, applyTxp,
-                                      rollbackTxp, runDBTxp, runTxpTGlobal, verifyTxp)
-import qualified Pos.Util.Modifier   as MM
-#ifdef WITH_EXPLORER
-import           Pos.Types           (BiSsc, HeaderHash, headerHash)
-import           Pos.Txp.Toil        (MemPool (..))
-#endif
-=======
 import           Pos.Txp.Error          (TxpError (..))
 import           Pos.Txp.MemState       (MonadTxpMem (..))
 import           Pos.Txp.Toil           (BalancesView (..), BalancesView (..), DBTxp,
                                          TxpModifier (..), TxpT, TxpVerFailure, applyTxp,
                                          rollbackTxp, runDBTxp, runTxpTGlobal, verifyTxp)
 import qualified Pos.Util.Modifier      as MM
->>>>>>> 8d9e0077
+#ifdef WITH_EXPLORER
+import           Pos.Types              (BiSsc, HeaderHash, headerHash)
+import           Pos.Txp.Toil           (MemPool (..))
+#endif
 
 type TxpWorkMode m = (WithLogger m, MonadDB m, MonadTxpMem m, MonadThrow m)
 
