--- conflicted
+++ resolved
@@ -29,7 +29,6 @@
 import           Pos.Txp.Toil.Types    (ToilEnv (teMaxTxSize))
 import qualified Pos.Txp.Toil.Utxo     as Utxo
 #ifdef WITH_EXPLORER
-<<<<<<< HEAD
 import           Data.List             (delete, union)
 import qualified Data.List.NonEmpty    as NE
 import           Pos.Txp.Core          (Tx (..), TxOut (..), TxOutAux (..))
@@ -37,10 +36,6 @@
 import           Pos.Types             (AddrHistory, Address, HeaderHash, Timestamp,
                                         TxExtra (..))
 import           Pos.Util              (NewestFirst (..))
-=======
-import           Pos.Txp.Toil.Class    (MonadTxExtra (..), MonadTxExtraRead (..))
-import           Pos.Types             (TxExtra (..), HeaderHash, Timestamp)
->>>>>>> f42c8f1c
 #endif
 
 ----------------------------------------------------------------------------
