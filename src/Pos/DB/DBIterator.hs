{-# LANGUAGE AllowAmbiguousTypes  #-}
{-# LANGUAGE RankNTypes           #-}
{-# LANGUAGE ScopedTypeVariables  #-}
{-# LANGUAGE TypeFamilies         #-}
{-# LANGUAGE UndecidableInstances #-}

-- | Encapsulation of RocksDB iterator
module Pos.DB.DBIterator
       (
         DBIterator (..)
       , DBMapIterator (..)
       , runIterator
       , mapIterator
       ) where

import           Control.Monad.Reader (ReaderT (..))
import           Control.Monad.Trans  (MonadTrans)
import qualified Database.RocksDB     as Rocks
import           Mockable             (ChannelT, MFunctor' (hoist'),
                                       Mockable (liftMockable), Promise, SharedAtomicT,
<<<<<<< HEAD
                                       ThreadId)
import           Universum
=======
                                       ThreadId, Throw, bracket, catch,
                                       liftMockableWrappedM)
import           Universum            hiding (bracket, catch)
>>>>>>> b463078e

import           Pos.Binary.Class     (Bi)
import           Pos.DB.Class         (MonadDB (..))
import           Pos.DB.Functions     (rocksDecodeKeyValMaybe)
import           Pos.DB.Types         (DB (..))
import           Pos.Util.Iterator    (MonadIterator (..))

newtype DBIterator m a = DBIterator
    { getDBIterator :: ReaderT Rocks.Iterator m a
    } deriving (Functor, Applicative, Monad, MonadIO, MonadTrans
               , MonadThrow, MonadCatch)

type instance ThreadId (DBIterator m) = ThreadId m
type instance Promise (DBIterator m) = Promise m
type instance SharedAtomicT (DBIterator m) = SharedAtomicT m
type instance ChannelT (DBIterator m) = ChannelT m

instance ( Mockable d m
         , MFunctor' d (ReaderT Rocks.Iterator m) m
         , MFunctor' d (DBIterator m) (ReaderT Rocks.Iterator m)
         ) => Mockable d (DBIterator m) where
    liftMockable = liftMockableWrappedM

-- | RocksDB key value iteration errors.
data ParseResult a = FetchError  -- RocksDB internal error
                                 -- caused by invalid database of smth else (on RocksDB side)
                   | DecodeError -- Parsing error caused by invalid format of data
                                 -- or not expected (key, value) pair.
                                 -- (For example we iterate by utxo (key, value)
                                 -- but encounter balance (key, value))
                   | Success a   -- Element is fetched and decoded successfully.
    deriving Show

-- | Iterator by keys of type @k@ and values of type @v@.
instance (Bi k, Bi v, MonadIO m, MonadThrow m)
         => MonadIterator (DBIterator m) (k, v) where
    nextItem = do
        it <- DBIterator ask
        cur <- curItem
        Rocks.iterNext it
        return cur
    -- curItem returns first successfully fetched and parsed elements.
    curItem = do
        it <- DBIterator ask
        res <- parseIterator it
        case res of
            FetchError  -> pure Nothing
            DecodeError -> Rocks.iterNext it >> curItem
            Success v   -> pure $ Just v

-- | Parse key and value under iterator.
parseIterator :: (Bi k, Bi v, MonadIO m) => Rocks.Iterator -> m (ParseResult (k, v))
parseIterator it =
    maybe FetchError (maybe DecodeError Success . rocksDecodeKeyValMaybe) <$>
    Rocks.iterEntry it

-- | Encapsulate `map f elements`, where @elements@ - collection elements of type @a@.
-- Holds `DBIterator m a` and apply f for every `nextItem` and `curItem` call.
-- If f :: a -> b then we iterate by collection elements of type b.
newtype DBMapIterator f m a = DBMapIterator
    { getDBMapIterator :: ReaderT f (DBIterator m) a
    } deriving (Functor, Applicative, Monad, MonadIO, MonadThrow, MonadCatch)

instance MonadTrans (DBMapIterator f)  where
    lift x = DBMapIterator $ ReaderT $ const $ lift x

type instance ThreadId (DBMapIterator f m) = ThreadId m
type instance Promise (DBMapIterator f m) = Promise m
type instance SharedAtomicT (DBMapIterator f m) = SharedAtomicT m
type instance ChannelT (DBMapIterator f m) = ChannelT m

instance ( Mockable d m
         , MFunctor' d (DBMapIterator f m) (ReaderT f (DBIterator m))
         , MFunctor' d (ReaderT f (DBIterator m)) (DBIterator m)
         , MFunctor' d (ReaderT Rocks.Iterator m) m
         , MFunctor' d (DBIterator m) (ReaderT Rocks.Iterator m)
         ) => Mockable d (DBMapIterator f m) where
    liftMockable = liftMockableWrappedM

-- | Instance for DBMapIterator using DBIterator.
-- Fetch every element from DBIterator and apply `f` for it.
instance (Monad m, MonadIterator (DBIterator m) u)
         => MonadIterator (DBMapIterator (u->v) m) v where
    nextItem = DBMapIterator $ ReaderT $ \f -> fmap f <$> nextItem
    curItem = DBMapIterator $ ReaderT $ \f -> fmap f <$> curItem

deriving instance MonadMask m => MonadMask (DBIterator m)
deriving instance MonadMask m => MonadMask (DBMapIterator f m)

deriving instance MonadDB ssc m => MonadDB ssc (DBIterator m)
deriving instance MonadDB ssc m => MonadDB ssc (DBMapIterator f m)

-- | Run DBIterator by `DB ssc`.
runIterator :: forall b m ssc . (MonadIO m, MonadMask m)
             => DBIterator m b -> DB ssc -> m b
runIterator dbIter DB{..} =
    bracket (Rocks.createIter rocksDB rocksReadOpts) (Rocks.releaseIter)
            (\it -> Rocks.iterFirst it >> runReaderT (getDBIterator dbIter) it)

-- | Run DBMapIterator by `DB ssc`.
mapIterator :: forall u v m ssc a . (MonadIO m, MonadMask m)
            => DBMapIterator (u->v) m a -> (u->v) -> DB ssc -> m a
mapIterator dbIter f = runIterator (runReaderT (getDBMapIterator dbIter) f)<|MERGE_RESOLUTION|>--- conflicted
+++ resolved
@@ -18,14 +18,8 @@
 import qualified Database.RocksDB     as Rocks
 import           Mockable             (ChannelT, MFunctor' (hoist'),
                                        Mockable (liftMockable), Promise, SharedAtomicT,
-<<<<<<< HEAD
-                                       ThreadId)
-import           Universum
-=======
-                                       ThreadId, Throw, bracket, catch,
-                                       liftMockableWrappedM)
+                                       ThreadId, bracket, catch, liftMockableWrappedM)
 import           Universum            hiding (bracket, catch)
->>>>>>> b463078e
 
 import           Pos.Binary.Class     (Bi)
 import           Pos.DB.Class         (MonadDB (..))
