-- | Module containing explorer-specific logic and data

module Pos.Explorer.DB
       ( ExplorerOp (..)
       , Page
       , Epoch
       , numOfLastTxs
       , getTxExtra
       , getAddrHistory
       , getAddrBalance
       , getPageBlocks
       , getEpochBlocks
       , getLastTransactions
       , prepareExplorerDB
       ) where

import           Universum

import qualified Data.HashMap.Strict   as HM
import qualified Data.Map.Strict       as M
import qualified Database.RocksDB      as Rocks
import           Ether.Internal        (HasLens (..))

import           Pos.Binary.Class      (UnsignedVarInt (..), encode)
import           Pos.Context.Functions (GenesisUtxo, genesisUtxoM)
import           Pos.Core              (unsafeAddCoin)
import           Pos.Core.Types        (Address, Coin, EpochIndex, HeaderHash)
import           Pos.DB                (DBTag (GStateDB), MonadDB,
                                        MonadDBRead (dbGet), RocksBatchOp (..))
import           Pos.DB.GState.Common  (gsGetBi, gsPutBi, writeBatchGState)
import           Pos.Explorer.Core     (AddrHistory, TxExtra (..))
import           Pos.Txp.Core          (Tx, TxId, TxOutAux (..), _TxOut)
import           Pos.Txp.Toil          (Utxo)
import           Pos.Util.Chrono       (NewestFirst (..))

----------------------------------------------------------------------------
-- Types
----------------------------------------------------------------------------

-- Left like type aliases in order to remain flexible.
type Page = Int
type Epoch = EpochIndex

-- type PageBlocks = [Block SscGodTossing]
-- ^ this is much simpler but we are trading time for space 
-- (since space is an issue, it seems)

-- TODO: In time if we have enough constants, maybe add to explorer Constants?
numOfLastTxs :: Int
numOfLastTxs = 20

----------------------------------------------------------------------------
-- Getters
----------------------------------------------------------------------------

getTxExtra :: MonadDBRead m => TxId -> m (Maybe TxExtra)
getTxExtra = gsGetBi . txExtraPrefix

getAddrHistory :: MonadDBRead m => Address -> m AddrHistory
getAddrHistory = fmap (NewestFirst . concat . maybeToList) .
                 gsGetBi . addrHistoryPrefix

getAddrBalance :: MonadDBRead m => Address -> m (Maybe Coin)
getAddrBalance = gsGetBi . addrBalancePrefix

getPageBlocks :: MonadDBRead m => Page -> m (Maybe [HeaderHash])
getPageBlocks = gsGetBi . blockPagePrefix

getEpochBlocks :: MonadDBRead m => Epoch -> m (Maybe [HeaderHash])
getEpochBlocks = gsGetBi . blockEpochPrefix

getLastTransactions :: MonadDBRead m => m (Maybe [Tx])
getLastTransactions = gsGetBi lastTxsPrefix

----------------------------------------------------------------------------
-- Initialization
----------------------------------------------------------------------------

prepareExplorerDB :: (MonadReader ctx m, HasLens GenesisUtxo ctx GenesisUtxo, MonadDB m) => m ()
prepareExplorerDB =
    unlessM areBalancesInitialized $ do
        genesisUtxo <- genesisUtxoM
        putGenesisBalances genesisUtxo
        putInitFlag

balancesInitFlag :: ByteString
balancesInitFlag = "e/init/"

areBalancesInitialized :: MonadDBRead m => m Bool
areBalancesInitialized = isJust <$> dbGet GStateDB balancesInitFlag

putInitFlag :: MonadDB m => m ()
putInitFlag = gsPutBi balancesInitFlag True

putGenesisBalances :: MonadDB m => Utxo -> m ()
putGenesisBalances genesisUtxo =
    writeBatchGState $
    map (uncurry PutAddrBalance) $ combineWith unsafeAddCoin txOuts
  where
    txOuts = map (view _TxOut . toaOut) . M.elems $ genesisUtxo
    combineWith :: (Eq a, Hashable a) => (b -> b -> b) -> [(a, b)] -> [(a, b)]
    combineWith func = HM.toList . HM.fromListWith func

----------------------------------------------------------------------------
-- Batch operations
----------------------------------------------------------------------------

data ExplorerOp
    = AddTxExtra !TxId !TxExtra
    | DelTxExtra !TxId

    | PutPageBlocks !Page ![HeaderHash]

    | PutEpochBlocks !Epoch ![HeaderHash]

    | PutLastTxs ![Tx]

    | UpdateAddrHistory !Address !AddrHistory

    | PutAddrBalance !Address !Coin
    | DelAddrBalance !Address

instance RocksBatchOp ExplorerOp where
  
    toBatchOp (AddTxExtra id extra) =
        [Rocks.Put (txExtraPrefix id) (encode extra)]
    toBatchOp (DelTxExtra id) =
        [Rocks.Del $ txExtraPrefix id]
    
    toBatchOp (PutPageBlocks page pageBlocks) =
        [Rocks.Put (blockPagePrefix page) (encode pageBlocks)]

    toBatchOp (PutEpochBlocks epoch pageBlocks) =
        [Rocks.Put (blockEpochPrefix epoch) (encode pageBlocks)]

    toBatchOp (PutLastTxs lastTxs) =
        [Rocks.Put lastTxsPrefix (encodeStrict lastTxs)]

    toBatchOp (UpdateAddrHistory addr txs) =
        [Rocks.Put (addrHistoryPrefix addr) (encode txs)]

    toBatchOp (PutAddrBalance addr coin) =
        [Rocks.Put (addrBalancePrefix addr) (encode coin)]
    toBatchOp (DelAddrBalance addr) =
        [Rocks.Del $ addrBalancePrefix addr]

----------------------------------------------------------------------------
-- Keys
----------------------------------------------------------------------------

txExtraPrefix :: TxId -> ByteString
txExtraPrefix h = "e/tx/" <> encode h

addrHistoryPrefix :: Address -> ByteString
addrHistoryPrefix addr = "e/ah/" <> encode addr

addrBalancePrefix :: Address -> ByteString
addrBalancePrefix addr = "e/ab/" <> encode addr

blockPagePrefix :: Page -> ByteString
blockPagePrefix page = "e/page/" <> encodedPage
  where
    encodedPage = encode $ UnsignedVarInt page

blockEpochPrefix :: Epoch -> ByteString
<<<<<<< HEAD
blockEpochPrefix epoch = "e/epoch/" <> encode epoch
=======
blockEpochPrefix epoch = "e/epoch/" <> encodeStrict epoch

lastTxsPrefix :: ByteString
lastTxsPrefix = "e/ltxs/"
>>>>>>> fb174587
<|MERGE_RESOLUTION|>--- conflicted
+++ resolved
@@ -134,7 +134,7 @@
         [Rocks.Put (blockEpochPrefix epoch) (encode pageBlocks)]
 
     toBatchOp (PutLastTxs lastTxs) =
-        [Rocks.Put lastTxsPrefix (encodeStrict lastTxs)]
+        [Rocks.Put lastTxsPrefix (encode lastTxs)]
 
     toBatchOp (UpdateAddrHistory addr txs) =
         [Rocks.Put (addrHistoryPrefix addr) (encode txs)]
@@ -163,11 +163,7 @@
     encodedPage = encode $ UnsignedVarInt page
 
 blockEpochPrefix :: Epoch -> ByteString
-<<<<<<< HEAD
 blockEpochPrefix epoch = "e/epoch/" <> encode epoch
-=======
-blockEpochPrefix epoch = "e/epoch/" <> encodeStrict epoch
 
 lastTxsPrefix :: ByteString
-lastTxsPrefix = "e/ltxs/"
->>>>>>> fb174587
+lastTxsPrefix = "e/ltxs/"