{-# LANGUAGE AllowAmbiguousTypes #-}
{-# LANGUAGE ScopedTypeVariables #-}
{-# LANGUAGE TypeFamilies        #-}

-- To support actual wallet accounts we listen to applications and rollbacks
-- of blocks, extract transactions from block and extract our
-- accounts (such accounts which we can decrypt).
-- We synchronise wallet-db (acidic-state) with node-db
-- and support last seen tip for each walletset.
-- There are severals cases when we must  synchronise wallet-db and node-db:
-- • When we relaunch wallet. Desynchronization can be caused by interruption
--   during blocks application/rollback at the previous launch,
--   then wallet-db can fall behind from node-db (when interruption during rollback)
--   or vice versa (when interruption during application)
--   @syncWSetsWithGStateLock@ implements this functionality.
-- • When a user wants to import a secret key. Then we must rely on
--   Utxo (GStateDB), because blockchain can be large.

module Pos.Wallet.Web.Tracking
       ( CAccModifier (..)
       , sortedInsertions

       , syncWalletsWithGState
       , trackingApplyTxs
       , trackingRollbackTxs
       , applyModifierToWallet
       , rollbackModifierFromWallet
       , BlockLockMode
       , MonadWalletTracking (..)

       , syncWalletOnImportWebWallet
       , txMempoolToModifierWebWallet

       , getWalletAddrMetasDB
       ) where

import           Universum
import           Unsafe                     (unsafeLast)

import           Control.Lens               (to)
import           Control.Monad.Catch        (handleAll)
import           Control.Monad.Trans        (MonadTrans)
import           Data.DList                 (DList)
import qualified Data.DList                 as DL
import qualified Data.HashMap.Strict        as HM
import           Data.List                  ((!!))
import qualified Data.List.NonEmpty         as NE
import qualified Data.Map                   as M
import qualified Data.Text.Buildable
import           Ether.Internal             (HasLens (..))
import           Formatting                 (bprint, build, sformat, (%))
<<<<<<< HEAD
import           Mockable                   (SharedAtomicT)
import           Serokell.Util              (listJson)
import           System.Wlog                (WithLogger, logDebug, logError, logInfo,
                                             logWarning)
=======
import           Mockable                   (MonadMockable, SharedAtomicT)
import           Serokell.Util              (listJson, listJsonIndent)
import           System.Wlog                (WithLogger, logInfo, logWarning,
                                             modifyLoggerName)
>>>>>>> 7fa31592

import           Pos.Block.Core             (BlockHeader, getBlockHeader,
                                             mainBlockTxPayload)
import           Pos.Block.Logic            (withBlkSemaphore_)
import           Pos.Block.Types            (Blund, undoTx)
import           Pos.Client.Txp.History     (TxHistoryEntry (..))
import           Pos.Constants              (blkSecurityParam, genesisHash)
import           Pos.Context                (BlkSemaphore, GenesisUtxo (..), genesisUtxoM)
import           Pos.Core                   (AddrPkAttrs (..), Address (..),
                                             BlockHeaderStub, ChainDifficulty,
                                             HasDifficulty (..), HeaderHash, Timestamp,
                                             headerHash, headerSlotL, makePubKeyAddress)
import           Pos.Crypto                 (EncryptedSecretKey, HDPassphrase,
                                             WithHash (..), deriveHDPassphrase,
                                             encToPublic, hash, shortHashF,
                                             unpackHDAddressAttr)
import           Pos.Data.Attributes        (Attributes (..))
import qualified Pos.DB.Block               as DB
import qualified Pos.DB.DB                  as DB
import           Pos.DB.Error               (DBError (DBMalformed))
import           Pos.DB.Rocks               (MonadRealDB)
import           Pos.GState.BlockExtra      (foldlUpWhileM, resolveForwardLink)
import           Pos.Slotting               (MonadSlotsData (..), getSlotStartPure)
import           Pos.Txp.Core               (Tx (..), TxAux (..), TxId, TxIn (..),
                                             TxOutAux (..), TxUndo, flattenTxPayload,
                                             getTxDistribution, toaOut, topsortTxs,
                                             txOutAddress)
import           Pos.Txp.MemState.Class     (MonadTxpMem, getLocalTxsNUndo)
import           Pos.Txp.Toil               (UtxoModifier)
import           Pos.Util.Chrono            (getNewestFirst)
import           Pos.Util.Modifier          (MapModifier)
import qualified Pos.Util.Modifier          as MM
import           Pos.Util.Util              (maybeThrow)

import           Pos.Ssc.Class              (SscHelpersClass)
import           Pos.Wallet.SscType         (WalletSscType)
import           Pos.Wallet.Web.ClientTypes (AccountId (..), Addr, CId,
                                             CWAddressMeta (..), Wal, addressToCId, aiWId,
                                             encToCId, isTxLocalAddress)
import           Pos.Wallet.Web.Error.Types (WalletError (..))
import           Pos.Wallet.Web.State       (AddressLookupMode (..),
                                             CustomAddressType (..), WalletTip (..),
                                             WebWalletModeDB)
import qualified Pos.Wallet.Web.State       as WS

-- VoidModifier describes a difference between two states.
-- It's (set of added k, set of deleted k) essentially.
type VoidModifier a = MapModifier a ()

data IndexedMapModifier a = IndexedMapModifier
    { immModifier :: MM.MapModifier a Int
    , immCounter  :: Int
    }

sortedInsertions :: IndexedMapModifier a -> [a]
sortedInsertions = map fst . sortWith snd . MM.insertions . immModifier

indexedDeletions :: IndexedMapModifier a -> [a]
indexedDeletions = MM.deletions . immModifier

instance (Eq a, Hashable a) => Monoid (IndexedMapModifier a) where
    mempty = IndexedMapModifier mempty 0
    IndexedMapModifier m1 c1 `mappend` IndexedMapModifier m2 c2 =
        IndexedMapModifier (m1 <> fmap (+ c1) m2) (c1 + c2)

data CAccModifier = CAccModifier
    { camAddresses      :: !(IndexedMapModifier CWAddressMeta)
    , camUsed           :: !(VoidModifier (CId Addr, HeaderHash))
    , camChange         :: !(VoidModifier (CId Addr, HeaderHash))
    , camUtxo           :: !UtxoModifier
    , camAddedHistory   :: !(DList TxHistoryEntry)
    , camDeletedHistory :: !(DList TxId)
    }

instance Monoid CAccModifier where
    mempty = CAccModifier mempty mempty mempty mempty mempty mempty
    (CAccModifier a b c d ah dh) `mappend` (CAccModifier a1 b1 c1 d1 ah1 dh1) =
        CAccModifier (a <> a1) (b <> b1) (c <> c1) (d <> d1) (ah1 <> ah) (dh <> dh1)

instance Buildable CAccModifier where
    build CAccModifier{..} =
        bprint
<<<<<<< HEAD
            (    "added addresses: "%listJson
            %",\n deleted addresses: "%listJson
            %",\n used addresses: "%listJson
            %",\n change addresses: "%listJson
            %",\n local utxo (difference): "%build
            %",\n added history entries: "%listJson
            %",\n deleted history entries: "%listJson)
=======
            ( "\n    added addresses: "%listJsonIndent 8
            %",\n    deleted addresses: "%listJsonIndent 8
            %",\n    used addresses: "%listJson
            %",\n    change addresses: "%listJson
            %",\n    added txs: "%listJsonIndent 8
            %",\n    removed txs: "%listJsonIndent 8)
>>>>>>> 7fa31592
        (sortedInsertions camAddresses)
        (indexedDeletions camAddresses)
        (map (fst . fst) $ MM.insertions camUsed)
        (map (fst . fst) $ MM.insertions camChange)
<<<<<<< HEAD
        camUtxo
        (toList camAddedHistory)
        (toList camDeletedHistory)

type BlockLockMode ssc ctx m =
     ( WithLogger m
     , MonadReader ctx m
     , HasLens BlkSemaphore ctx BlkSemaphore
     , MonadRealDB ctx m
     , DB.MonadBlockDB ssc m
     , MonadMask m
     )
=======
        camAddedHistory
        camDeletedHistory

type BlockLockMode ssc m =
    ( WithLogger m
    , Ether.MonadReader' BlkSemaphore m
    , MonadRealDB m
    , DB.MonadBlockDB ssc m
    , MonadMask m
    )
>>>>>>> 7fa31592

class Monad m => MonadWalletTracking m where
    syncWalletOnImport :: EncryptedSecretKey -> m ()
    txMempoolToModifier :: EncryptedSecretKey -> m CAccModifier

instance {-# OVERLAPPABLE #-}
    ( MonadWalletTracking m, Monad m, MonadTrans t, Monad (t m)
    , SharedAtomicT m ~ SharedAtomicT (t m) ) =>
        MonadWalletTracking (t m)
  where
    syncWalletOnImport = lift . syncWalletOnImport
    txMempoolToModifier = lift . txMempoolToModifier

type WalletTrackingEnv ext ctx m =
     ( BlockLockMode WalletSscType ctx m
     , WebWalletModeDB ctx m
     , MonadTxpMem ext ctx m
     , HasLens GenesisUtxo ctx GenesisUtxo
     , WS.MonadWalletWebDB ctx m
     , MonadSlotsData m
     , WithLogger m
     )

syncWalletOnImportWebWallet :: WalletTrackingEnv ext ctx m => [EncryptedSecretKey] -> m ()
syncWalletOnImportWebWallet = syncWalletsWithGState @WalletSscType

txMempoolToModifierWebWallet :: WalletTrackingEnv ext ctx m => EncryptedSecretKey -> m CAccModifier
txMempoolToModifierWebWallet encSK = do
    let wHash (i, TxAux {..}, _) = WithHash taTx i
        wId = encToCId encSK
        getDiff = const Nothing  -- no difficulty (mempool txs)
        getTs = const Nothing  -- don't give any timestamp
    (txs, undoMap) <- getLocalTxsNUndo

    txsWUndo <- forM txs $ \(id, tx) -> case HM.lookup id undoMap of
        Just undo -> pure (id, tx, undo)
        Nothing -> do
            let errMsg = sformat ("There is no undo corresponding to TxId #"%build%" from txp mempool") id
            logError errMsg
            throwM $ InternalError errMsg

    tipH <- DB.getTipHeader @WalletSscType
    allAddresses <- getWalletAddrMetasDB Ever wId
    case topsortTxs wHash txsWUndo of
        Nothing -> mempty <$ logWarning "txMempoolToModifier: couldn't topsort mempool txs"
        Just ordered -> pure $
            trackingApplyTxs @WalletSscType encSK allAddresses getDiff getTs $
            map (\(_, tx, undo) -> (tx, undo, tipH)) ordered

----------------------------------------------------------------------------
-- Logic
----------------------------------------------------------------------------

-- Iterate over blocks (using forward links) and actualize our accounts.
syncWalletsWithGState
    :: forall ssc ctx m . (
      WebWalletModeDB ctx m
    , BlockLockMode ssc ctx m
    , HasLens GenesisUtxo ctx GenesisUtxo
    , MonadSlotsData m)
    => [EncryptedSecretKey] -> m ()
syncWalletsWithGState encSKs = forM_ encSKs $ \encSK -> handleAll (onErr encSK) $ do
    let wAddr = encToCId encSK
    WS.getWalletSyncTip wAddr >>= \case
        Nothing                -> logWarning $ sformat ("There is no syncTip corresponding to wallet #"%build) wAddr
        Just NotSynced         -> syncDo encSK Nothing
        Just (SyncedWith wTip) -> DB.blkGetHeader wTip >>= \case
            Nothing ->
                throwM $ InternalError $
                    sformat ("Couldn't get block header of wallet "%build
                                %" by last synced hh: "%build) wAddr wTip
            Just wHeader -> syncDo encSK (Just wHeader)
  where
    onErr encSK = logWarning . sformat fmt (encToCId encSK)
    fmt = "Sync of wallet "%build%" failed: "%build
    syncDo :: EncryptedSecretKey -> Maybe (BlockHeader ssc) -> m ()
    syncDo encSK wTipH = do
        let wdiff = maybe (0::Word32) (fromIntegral . ( ^. difficultyL)) wTipH
        gstateTipH <- DB.getTipHeader @ssc
        -- If account's syncTip is before the current gstate's tip,
        -- then it loads accounts and addresses starting with @wHeader@.
        -- syncTip can be before gstate's the current tip
        -- when we call @syncWalletSetWithTip@ at the first time
        -- or if the application was interrupted during rollback.
        -- We don't load all blocks explicitly, because blockain can be long.
        wNewTip <-
            if (gstateTipH ^. difficultyL > fromIntegral blkSecurityParam + fromIntegral wdiff) then do
                -- Wallet tip is "far" from gState tip,
                -- rollback can't occur more then @blkSecurityParam@ blocks,
                -- so we can sync wallet and GState without the block lock
                -- to avoid blocking of blocks verification/application.
                bh <- unsafeLast . getNewestFirst <$> DB.loadHeadersByDepth (blkSecurityParam + 1) (headerHash gstateTipH)
                logDebug $
                    sformat ("Wallet's tip is far from GState tip. Syncing with "%build%" without the block lock")
                    (headerHash bh)
                syncWalletWithGStateUnsafe encSK wTipH bh
                pure $ Just bh
            else pure wTipH
        withBlkSemaphore_ $ \tip -> do
            logDebug $ sformat ("Syncing wallet with "%build%" under the block lock") tip
            tipH <- maybe (error "Wallet tracking: no block header corresponding to tip") pure =<< DB.blkGetHeader tip
            tip <$ syncWalletWithGStateUnsafe encSK wNewTip tipH

----------------------------------------------------------------------------
-- Unsafe operations. Core logic.
----------------------------------------------------------------------------
-- These operation aren't atomic and don't take the block lock.

-- BE CAREFUL! This function iterates over blockchain, the blockcahin can be large.
syncWalletWithGStateUnsafe
    :: forall ssc ctx m .
    ( WebWalletModeDB ctx m
    , DB.MonadBlockDB ssc m
    , WithLogger m
    , HasLens GenesisUtxo ctx GenesisUtxo
    , MonadSlotsData m
    )
    => EncryptedSecretKey      -- ^ Secret key for decoding our addresses
    -> Maybe (BlockHeader ssc) -- ^ Block header corresponding to wallet's tip.
                               --   Nothing when wallet's tip is genesisHash
    -> BlockHeader ssc         -- ^ GState header hash
    -> m ()
<<<<<<< HEAD
syncWalletWithGStateUnsafe encSK wTipHeader gstateH = do
    systemStart <- getSystemStart
    slottingData <- getSlottingData
=======
syncWalletWithGStateUnsafe encSK = modifyLoggerName (<> "wallet" <> "sync") $ do
    logWarning "Mega ololo!"
    tipHeader <- DB.getTipHeader @(Block ssc)
    slottingData <- GS.getSlottingData
>>>>>>> 7fa31592

    let gstateHHash = headerHash gstateH
        loadCond (b, _) _ = b ^. difficultyL <= gstateH ^. difficultyL
        wAddr = encToCId encSK
        mappendR r mm = pure (r <> mm)
        diff = (^. difficultyL)
        mDiff = Just . diff
        gbTxs = either (const []) (^. mainBlockTxPayload . to flattenTxPayload)

        mainBlkHeaderTs mBlkH =
            getSlotStartPure systemStart True (mBlkH ^. headerSlotL) slottingData
        blkHeaderTs = either (const Nothing) mainBlkHeaderTs

        rollbackBlock :: [CWAddressMeta] -> Blund ssc -> CAccModifier
        rollbackBlock allAddresses (b, u) =
            trackingRollbackTxs encSK allAddresses $
            zip3 (gbTxs b) (undoTx u) (repeat $ headerHash b)

        applyBlock :: [CWAddressMeta] -> Blund ssc -> m CAccModifier
        applyBlock allAddresses (b, u) = pure $
            trackingApplyTxs encSK allAddresses mDiff blkHeaderTs $
<<<<<<< HEAD
            zip3 (gbTxs b) (undoTx u) (repeat $ getBlockHeader b)

        computeAccModifier :: BlockHeader ssc -> m CAccModifier
        computeAccModifier wHeader = do
=======
            zip (gbTxs b) (repeat $ getBlockHeader b)

        sync :: HeaderHash -> m ()
        sync wTip = do
            startFrom <-
                if wTip == genesisHash then
                    resolveForwardLink wTip >>=
                    maybe (error "Unexpected state: wTip doesn't have forward link") pure
                else pure wTip

            DB.blkGetHeader startFrom >>= \case
                Nothing ->
                    logWarning $
                    sformat ("Couldn't get block header of wallet "%build
                             %" by last synced hh: "%build) wAddr wTip
                Just wHeader -> do
                    genesisUtxo <- genesisUtxoM
                    when (wTip == genesisHash) $ do
                        let encInfo = getEncInfo encSK
                            ownGenesisData =
                                selectOwnAccounts encInfo (txOutAddress . toaOut . snd) $
                                M.toList genesisUtxo
                            ownGenesisUtxo = M.fromList $ map fst ownGenesisData
                            ownGenesisAddrs = map snd ownGenesisData
                        mapM_ WS.addWAddress ownGenesisAddrs
                        WS.getWalletUtxo >>= WS.setWalletUtxo . (ownGenesisUtxo <>)

                    mapModifier@CAccModifier{..} <- computeAccModifier genesisUtxo wHeader
                    applyModifierToWallet wAddr (headerHash tipHeader) mapModifier
                    logInfo $ sformat ("Wallet "%build%" has been synced with tip "
                                       %shortHashF%", "%build)
                        wAddr wTip mapModifier

        computeAccModifier :: Utxo -> BlockHeader ssc -> m CAccModifier
        computeAccModifier genUtxo wHeader = do
>>>>>>> 7fa31592
            allAddresses <- getWalletAddrMetasDB Ever wAddr
            logInfo $
                sformat ("Wallet "%build%" header: "%build%", current tip header: "%build)
                wAddr wHeader gstateH
            if | diff gstateH > diff wHeader -> do
                     -- If wallet's syncTip is before than the current tip in the blockchain,
                     -- then it loads wallets starting with @wHeader@.
                     -- Sync tip can be before the current tip
                     -- when we call @syncWalletSetWithTip@ at the first time
                     -- or if the application was interrupted during rollback.
                     -- We don't load blocks explicitly, because blockain can be long.
                     maybe (pure mempty)
                         (\wNextH ->
                            foldlUpWhileM (applyBlock allAddresses) wNextH loadCond mappendR mempty)
                         =<< resolveForwardLink wHeader
               | diff gstateH < diff wHeader -> do
                     -- This rollback can occur
                     -- if the application was interrupted during blocks application.
                     blunds <- getNewestFirst <$>
                         DB.loadBlundsWhile (\b -> getBlockHeader b /= gstateH) (headerHash wHeader)
                     pure $ foldl' (\r b -> r <> rollbackBlock allAddresses b) mempty blunds
<<<<<<< HEAD
               | otherwise -> mempty <$ logDebug (sformat ("Wallet "%build%" is already synced") wAddr)

    whenNothing_ wTipHeader $ do
        genesisUtxo <- genesisUtxoM
        let encInfo = getEncInfo encSK
            ownGenesisData =
                selectOwnAccounts encInfo (txOutAddress . toaOut . snd) $
                M.toList $ unGenesisUtxo genesisUtxo
            ownGenesisUtxo = M.fromList $ map fst ownGenesisData
            ownGenesisAddrs = map snd ownGenesisData
        mapM_ WS.addWAddress ownGenesisAddrs
        WS.getWalletUtxo >>= WS.setWalletUtxo . (ownGenesisUtxo <>)

    startFromH <- maybe firstGenesisHeader pure wTipHeader
    mapModifier@CAccModifier{..} <- computeAccModifier startFromH
    applyModifierToWallet wAddr gstateHHash mapModifier
    logInfo $ sformat ("Wallet "%build%" has been synced with tip "
                    %shortHashF%", "%build)
                wAddr (maybe genesisHash headerHash wTipHeader) mapModifier
  where
    firstGenesisHeader :: m (BlockHeader ssc)
    firstGenesisHeader = resolveForwardLink (genesisHash @BlockHeaderStub) >>=
        maybe (error "Unexpected state: genesisHash doesn't have forward link")
            (maybe (error "No genesis block corresponding to header hash") pure <=< DB.blkGetHeader)

-- TODO: @pva701: maybe it would be needed, dunno
-- runWithWalletUtxo
--     :: (MonadReader ctx m, HasLens GenesisUtxo ctx GenesisUtxo, WebWalletModeDB ctx m)
--     => ToilT () (DBToil m) a
--     -> m a
-- runWithWalletUtxo action = do
--     walletUtxo <- WS.getWalletUtxo
--     runDBToil $ fst <$> runToilTLocal (fromUtxo walletUtxo) def mempty action
=======
               | otherwise -> mempty <$ logInfo (sformat ("Wallet "%build%" is already synced") wAddr)

    whenJustM (WS.getWalletSyncTip wAddr) $ \wTip ->
        if | wTip == genesisHash && headerHash tipHeader == genesisHash ->
               logInfo $ sformat ("Wallet "%build%" at genesis state, synced") wAddr
           | otherwise -> sync wTip
>>>>>>> 7fa31592

-- Process transactions on block application,
-- decrypt our addresses, and add/delete them to/from wallet-db.
-- Addresses are used in TxIn's will be deleted,
-- in TxOut's will be added.
trackingApplyTxs
    :: forall ssc . SscHelpersClass ssc
    => EncryptedSecretKey                          -- ^ Wallet's secret key
    -> [CWAddressMeta]                             -- ^ All addresses in wallet
    -> (BlockHeader ssc -> Maybe ChainDifficulty)  -- ^ Function to determine tx chain difficulty
    -> (BlockHeader ssc -> Maybe Timestamp)        -- ^ Function to determine tx timestamp in history
    -> [(TxAux, TxUndo, BlockHeader ssc)]          -- ^ Txs of blocks and corresponding header hash
    -> CAccModifier
trackingApplyTxs (getEncInfo -> encInfo) allAddresses getDiff getTs txs =
    foldl' applyTx mempty txs
  where
    snd3 (_, x, _) = x
    toTxInOut txid (idx, out, dist) = (TxIn txid idx, TxOutAux out dist)

    applyTx :: CAccModifier -> (TxAux, TxUndo, BlockHeader ssc) -> CAccModifier
    applyTx CAccModifier{..} (TxAux {..}, undo, blkHeader) =
        let hh = headerHash blkHeader
            mDiff = getDiff blkHeader
            mTs = getTs blkHeader
            hhs = repeat hh
            tx@(UnsafeTx (NE.toList -> inps) (NE.toList -> outs) _) = taTx
            !txId = hash tx
            resolvedInputs = zip inps $ NE.toList undo
            txOutgoings = map txOutAddress outs
            txInputs = map (toaOut . snd) resolvedInputs
            txIncomings = map txOutAddress txInputs

            ownInputs = selectOwnAccounts encInfo (txOutAddress . toaOut . snd) resolvedInputs
            ownOutputs = selectOwnAccounts encInfo (txOutAddress . snd3) $
                         zip3 [0..] outs (NE.toList $ getTxDistribution taDistribution)
            ownInpAddrMetas = map snd ownInputs
            ownOutAddrMetas = map snd ownOutputs
            ownTxIns = map (fst . fst) ownInputs
            ownTxOuts = map (toTxInOut txId . fst) ownOutputs

            addedHistory =
                if (not $ null ownOutputs) || (not $ null ownInputs)
                then DL.cons (THEntry txId tx txInputs mDiff txIncomings txOutgoings mTs)
                     camAddedHistory
                else camAddedHistory

            usedAddrs = map cwamId ownOutAddrMetas
            changeAddrs = evalChange allAddresses (map cwamId ownInpAddrMetas) usedAddrs
        in CAccModifier
            (deleteAndInsertIMM [] ownOutAddrMetas camAddresses)
            (deleteAndInsertVM [] (zip usedAddrs hhs) camUsed)
            (deleteAndInsertVM [] (zip changeAddrs hhs) camChange)
            (deleteAndInsertMM ownTxIns ownTxOuts camUtxo)
            addedHistory
            camDeletedHistory

-- Process transactions on block rollback.
-- Like @trackingApplyTx@, but vise versa.
trackingRollbackTxs
    :: EncryptedSecretKey -- ^ Wallet's secret key
    -> [CWAddressMeta] -- ^ All adresses
    -> [(TxAux, TxUndo, HeaderHash)] -- ^ Txs of blocks and corresponding header hash
    -> CAccModifier
trackingRollbackTxs (getEncInfo -> encInfo) allAddress txs =
    foldl' rollbackTx mempty txs
  where
    rollbackTx :: CAccModifier -> (TxAux, TxUndo, HeaderHash) -> CAccModifier
    rollbackTx CAccModifier{..} (TxAux {..}, NE.toList -> undoL, hh) = do
        let hhs = repeat hh
            UnsafeTx (toList -> inps) (toList -> outs) _ = taTx
            !txid = hash taTx
            ownInputs = selectOwnAccounts encInfo (txOutAddress . toaOut) $ undoL
            ownOutputs = selectOwnAccounts encInfo txOutAddress $ outs
            ownInputMetas = map snd ownInputs
            ownOutputMetas = map snd ownOutputs
            ownInputAddrs = map cwamId ownInputMetas
            ownOutputAddrs = map cwamId ownOutputMetas

            l = fromIntegral (length outs) :: Word32
            ownTxIns = zip inps $ map fst ownInputs
            ownTxOuts = map (TxIn txid) ([0 .. l - 1] :: [Word32])

            deletedHistory =
                if (not $ null ownInputAddrs) || (not $ null ownOutputAddrs)
                then DL.snoc camDeletedHistory $ hash taTx
                else camDeletedHistory

        -- Rollback isn't needed, because we don't use @utxoGet@
        -- (undo contains all required information)
        let usedAddrs = map cwamId ownOutputMetas
            changeAddrs = evalChange allAddress ownInputAddrs ownOutputAddrs
        CAccModifier
            (deleteAndInsertIMM ownOutputMetas [] camAddresses)
            (deleteAndInsertVM (zip usedAddrs hhs) [] camUsed)
            (deleteAndInsertVM (zip changeAddrs hhs) [] camChange)
            (deleteAndInsertMM ownTxOuts ownTxIns camUtxo)
            camAddedHistory
            deletedHistory

applyModifierToWallet
    :: WebWalletModeDB ctx m
    => CId Wal
    -> HeaderHash
    -> CAccModifier
    -> m ()
applyModifierToWallet wid newTip CAccModifier{..} = do
    -- TODO maybe do it as one acid-state transaction.
    mapM_ WS.addWAddress (sortedInsertions camAddresses)
    mapM_ (WS.addCustomAddress UsedAddr . fst) (MM.insertions camUsed)
    mapM_ (WS.addCustomAddress ChangeAddr . fst) (MM.insertions camChange)
    WS.getWalletUtxo >>= WS.setWalletUtxo . MM.modifyMap camUtxo
    oldCachedHist <- fromMaybe [] <$> WS.getHistoryCache wid
    WS.updateHistoryCache wid $ DL.toList camAddedHistory <> oldCachedHist
    WS.setWalletSyncTip wid newTip

rollbackModifierFromWallet
    :: WebWalletModeDB ctx m
    => CId Wal
    -> HeaderHash
    -> CAccModifier
    -> m ()
rollbackModifierFromWallet wid newTip CAccModifier{..} = do
    -- TODO maybe do it as one acid-state transaction.
    mapM_ WS.removeWAddress (indexedDeletions camAddresses)
    mapM_ (WS.removeCustomAddress UsedAddr) (MM.deletions camUsed)
    mapM_ (WS.removeCustomAddress ChangeAddr) (MM.deletions camChange)
    WS.getWalletUtxo >>= WS.setWalletUtxo . MM.modifyMap camUtxo
    WS.getHistoryCache wid >>= \case
        Nothing -> pure ()
        Just oldCachedHist -> do
            WS.updateHistoryCache wid $
                removeFromHead (DL.toList camDeletedHistory) oldCachedHist
    WS.setWalletSyncTip wid newTip
  where
    removeFromHead :: [TxId] -> [TxHistoryEntry] -> [TxHistoryEntry]
    removeFromHead [] ths = ths
    removeFromHead _ [] = []
    removeFromHead (txId : txIds) (THEntry {..} : thes) =
        if txId == _thTxId
        then removeFromHead txIds thes
        else error "rollbackModifierFromWallet: removeFromHead: \
                   \rollbacked tx ID is not present in history cache!"

evalChange
    :: [CWAddressMeta] -- ^ All adresses
    -> [CId Addr]      -- ^ Own input addresses of tx
    -> [CId Addr]      -- ^ Own outputs addresses of tx
    -> [CId Addr]
evalChange allAddresses inputs outputs
    | null inputs || null outputs = []
    | otherwise = filter (isTxLocalAddress allAddresses (NE.fromList inputs)) outputs

getEncInfo :: EncryptedSecretKey -> (HDPassphrase, CId Wal)
getEncInfo encSK = do
    let pubKey = encToPublic encSK
    let hdPass = deriveHDPassphrase pubKey
    let wCId = addressToCId $ makePubKeyAddress pubKey
    (hdPass, wCId)

selectOwnAccounts
    :: (HDPassphrase, CId Wal)
    -> (a -> Address)
    -> [a]
    -> [(a, CWAddressMeta)]
selectOwnAccounts encInfo getAddr =
    mapMaybe (\a -> (a,) <$> decryptAccount encInfo (getAddr a))

insertIMM
    :: (Eq a, Hashable a)
    => a -> IndexedMapModifier a -> IndexedMapModifier a
insertIMM k IndexedMapModifier {..} =
    IndexedMapModifier
    { immModifier = MM.insert k immCounter immModifier
    , immCounter  = immCounter + 1
    }

deleteIMM
    :: (Eq a, Hashable a)
    => a -> IndexedMapModifier a -> IndexedMapModifier a
deleteIMM k IndexedMapModifier {..} =
    IndexedMapModifier
    { immModifier = MM.delete k immModifier
    , ..
    }

deleteAndInsertIMM
    :: (Eq a, Hashable a)
    => [a] -> [a] -> IndexedMapModifier a -> IndexedMapModifier a
deleteAndInsertIMM dels ins mapModifier =
    -- Insert CWAddressMeta coressponding to outputs of tx.
    (\mm -> foldl' (flip insertIMM) mm ins) $
    -- Delete CWAddressMeta coressponding to inputs of tx.
    foldl' (flip deleteIMM) mapModifier dels

deleteAndInsertVM :: (Eq a, Hashable a) => [a] -> [a] -> VoidModifier a -> VoidModifier a
deleteAndInsertVM dels ins mapModifier = deleteAndInsertMM dels (zip ins $ repeat ()) mapModifier

deleteAndInsertMM :: (Eq k, Hashable k) => [k] -> [(k, v)] -> MM.MapModifier k v -> MM.MapModifier k v
deleteAndInsertMM dels ins mapModifier =
    -- Insert CWAddressMeta coressponding to outputs of tx (2)
    (\mm -> foldl' insertAcc mm ins) $
    -- Delete CWAddressMeta coressponding to inputs of tx (1)
    foldl' deleteAcc mapModifier dels
  where
    insertAcc :: (Hashable k, Eq k) => MapModifier k v -> (k, v) -> MapModifier k v
    insertAcc modifier (k, v) = MM.insert k v modifier

    deleteAcc :: (Hashable k, Eq k) => MapModifier k v -> k -> MapModifier k v
    deleteAcc = flip MM.delete

decryptAccount :: (HDPassphrase, CId Wal) -> Address -> Maybe CWAddressMeta
decryptAccount (hdPass, wCId) addr@(PubKeyAddress _ (Attributes (AddrPkAttrs (Just hdPayload)) _)) = do
    derPath <- unpackHDAddressAttr hdPass hdPayload
    guard $ length derPath == 2
    pure $ CWAddressMeta wCId (derPath !! 0) (derPath !! 1) (addressToCId addr)
decryptAccount _ _ = Nothing

-- TODO [CSM-237] Move to somewhere (duplicate getWalletsAddrMetas from Methods.hs)
getWalletAddrMetasDB
    :: (WebWalletModeDB ctx m, MonadThrow m)
    => AddressLookupMode -> CId Wal -> m [CWAddressMeta]
getWalletAddrMetasDB lookupMode cWalId = do
    walletAccountIds <- filter ((== cWalId) . aiWId) <$> WS.getAccountIds
    concatMapM (getAccountAddrsOrThrowDB lookupMode) walletAccountIds
  where
    getAccountAddrsOrThrowDB
        :: (WebWalletModeDB ctx m, MonadThrow m)
        => AddressLookupMode -> AccountId -> m [CWAddressMeta]
    getAccountAddrsOrThrowDB mode accId =
        WS.getAccountWAddresses mode accId >>= maybeThrow (noWallet accId)
    noWallet accId = DBMalformed $
<<<<<<< HEAD
        sformat ("No account with id "%build%" found") accId
=======
        sformat ("No account with address "%build%" found") accId

-- Select our accounts from Utxo and put to wallet-db.
-- Used for importing of a secret key.
-- This function DOESN'T synchronize Change and Used addresses.
-- Usages of this function will be removed soon,
-- but it won't be removed, because frontenders
-- can change logic of Used and Change andresses
-- and this function will be useful again
-- syncAddressesWithUtxo
--     :: forall ssc m . (WebWalletModeDB m, BlockLockMode ssc m)
--     => [EncryptedSecretKey]
--     -> m [CWAddressMeta]
-- syncAddressesWithUtxo encSKs =
--     withBlkSemaphore $ \tip -> (, tip) <$> syncAddressesWithUtxoUnsafe @ssc tip encSKs

-- BE CAREFUL! This function iterates over Utxo,
-- the Utxo can be large (but not such large as the blockchain)
-- syncAddressesWithUtxoUnsafe
--     :: forall ssc m .
--     ( WebWalletModeDB m
--     , MonadRealDB m
--     , DB.MonadBlockDB ssc m
--     , WithLogger m)
--     => HeaderHash
--     -> [EncryptedSecretKey]
--     -> m [CWAddressMeta]
-- syncAddressesWithUtxoUnsafe tip encSKs = do
--     let (hdPass, wAddr) = unzip $ map getEncInfo encSKs
--     logInfo $ sformat ("Sync addresses with Utxo: tip "%build%" for "%listJson) tip wAddr
--     addresses <- discoverHDAddresses hdPass
--     let allAddresses = concatMap createWAddresses $ zip wAddr addresses
--     mapM_ addMetaInfo allAddresses
--     logInfo (sformat ("After syncing with Utxo addresses was added: "%listJson) allAddresses)
--     pure allAddresses
--   where
--     createWAddresses :: (CId Wal, [(Address, [Word32])]) -> [CWAddressMeta]
--     createWAddresses (wAddr, addresses) = do
--         let (ads, paths) = unzip addresses
--         mapMaybe createWAddress $ zip3 (repeat wAddr) ads paths

--     createWAddress :: (CId Wal, Address, [Word32]) -> Maybe CWAddressMeta
--     createWAddress (wAddr, addr, derPath) = do
--         guard $ length derPath == 2
--         pure $ CWAddressMeta wAddr (derPath !! 0) (derPath !! 1) (addressToCId addr)

--     addMetaInfo :: CWAddressMeta -> m ()
--     addMetaInfo cwMeta = do
--         let accId = addrMetaToAccount cwMeta
--             accMeta = CAccountMeta
--                       { caName = sformat ("Account #"%int) $ aiIndex accId
--                       }
--         WS.createAccount accId accMeta
--         WS.addWAddress cwMeta
>>>>>>> 7fa31592
<|MERGE_RESOLUTION|>--- conflicted
+++ resolved
@@ -49,17 +49,10 @@
 import qualified Data.Text.Buildable
 import           Ether.Internal             (HasLens (..))
 import           Formatting                 (bprint, build, sformat, (%))
-<<<<<<< HEAD
 import           Mockable                   (SharedAtomicT)
-import           Serokell.Util              (listJson)
-import           System.Wlog                (WithLogger, logDebug, logError, logInfo,
-                                             logWarning)
-=======
-import           Mockable                   (MonadMockable, SharedAtomicT)
 import           Serokell.Util              (listJson, listJsonIndent)
-import           System.Wlog                (WithLogger, logInfo, logWarning,
-                                             modifyLoggerName)
->>>>>>> 7fa31592
+import           System.Wlog                (HasLoggerName, WithLogger, logError, logInfo,
+                                             logWarning, modifyLoggerName)
 
 import           Pos.Block.Core             (BlockHeader, getBlockHeader,
                                              mainBlockTxPayload)
@@ -142,30 +135,20 @@
 instance Buildable CAccModifier where
     build CAccModifier{..} =
         bprint
-<<<<<<< HEAD
-            (    "added addresses: "%listJson
-            %",\n deleted addresses: "%listJson
-            %",\n used addresses: "%listJson
-            %",\n change addresses: "%listJson
-            %",\n local utxo (difference): "%build
-            %",\n added history entries: "%listJson
-            %",\n deleted history entries: "%listJson)
-=======
             ( "\n    added addresses: "%listJsonIndent 8
             %",\n    deleted addresses: "%listJsonIndent 8
             %",\n    used addresses: "%listJson
             %",\n    change addresses: "%listJson
-            %",\n    added txs: "%listJsonIndent 8
-            %",\n    removed txs: "%listJsonIndent 8)
->>>>>>> 7fa31592
+            %",\n    local utxo (difference): "%build
+            %",\n    added history entries: "%listJsonIndent 8
+            %",\n    deleted history entries: "%listJsonIndent 8)
         (sortedInsertions camAddresses)
         (indexedDeletions camAddresses)
         (map (fst . fst) $ MM.insertions camUsed)
         (map (fst . fst) $ MM.insertions camChange)
-<<<<<<< HEAD
         camUtxo
-        (toList camAddedHistory)
-        (toList camDeletedHistory)
+        camAddedHistory
+        camDeletedHistory
 
 type BlockLockMode ssc ctx m =
      ( WithLogger m
@@ -175,18 +158,6 @@
      , DB.MonadBlockDB ssc m
      , MonadMask m
      )
-=======
-        camAddedHistory
-        camDeletedHistory
-
-type BlockLockMode ssc m =
-    ( WithLogger m
-    , Ether.MonadReader' BlkSemaphore m
-    , MonadRealDB m
-    , DB.MonadBlockDB ssc m
-    , MonadMask m
-    )
->>>>>>> 7fa31592
 
 class Monad m => MonadWalletTracking m where
     syncWalletOnImport :: EncryptedSecretKey -> m ()
@@ -279,14 +250,14 @@
                 -- so we can sync wallet and GState without the block lock
                 -- to avoid blocking of blocks verification/application.
                 bh <- unsafeLast . getNewestFirst <$> DB.loadHeadersByDepth (blkSecurityParam + 1) (headerHash gstateTipH)
-                logDebug $
+                logInfo $
                     sformat ("Wallet's tip is far from GState tip. Syncing with "%build%" without the block lock")
                     (headerHash bh)
                 syncWalletWithGStateUnsafe encSK wTipH bh
                 pure $ Just bh
             else pure wTipH
         withBlkSemaphore_ $ \tip -> do
-            logDebug $ sformat ("Syncing wallet with "%build%" under the block lock") tip
+            logInfo $ sformat ("Syncing wallet with "%build%" under the block lock") tip
             tipH <- maybe (error "Wallet tracking: no block header corresponding to tip") pure =<< DB.blkGetHeader tip
             tip <$ syncWalletWithGStateUnsafe encSK wNewTip tipH
 
@@ -309,16 +280,9 @@
                                --   Nothing when wallet's tip is genesisHash
     -> BlockHeader ssc         -- ^ GState header hash
     -> m ()
-<<<<<<< HEAD
-syncWalletWithGStateUnsafe encSK wTipHeader gstateH = do
+syncWalletWithGStateUnsafe encSK wTipHeader gstateH = setLogger $ do
     systemStart <- getSystemStart
     slottingData <- getSlottingData
-=======
-syncWalletWithGStateUnsafe encSK = modifyLoggerName (<> "wallet" <> "sync") $ do
-    logWarning "Mega ololo!"
-    tipHeader <- DB.getTipHeader @(Block ssc)
-    slottingData <- GS.getSlottingData
->>>>>>> 7fa31592
 
     let gstateHHash = headerHash gstateH
         loadCond (b, _) _ = b ^. difficultyL <= gstateH ^. difficultyL
@@ -340,48 +304,10 @@
         applyBlock :: [CWAddressMeta] -> Blund ssc -> m CAccModifier
         applyBlock allAddresses (b, u) = pure $
             trackingApplyTxs encSK allAddresses mDiff blkHeaderTs $
-<<<<<<< HEAD
             zip3 (gbTxs b) (undoTx u) (repeat $ getBlockHeader b)
 
         computeAccModifier :: BlockHeader ssc -> m CAccModifier
         computeAccModifier wHeader = do
-=======
-            zip (gbTxs b) (repeat $ getBlockHeader b)
-
-        sync :: HeaderHash -> m ()
-        sync wTip = do
-            startFrom <-
-                if wTip == genesisHash then
-                    resolveForwardLink wTip >>=
-                    maybe (error "Unexpected state: wTip doesn't have forward link") pure
-                else pure wTip
-
-            DB.blkGetHeader startFrom >>= \case
-                Nothing ->
-                    logWarning $
-                    sformat ("Couldn't get block header of wallet "%build
-                             %" by last synced hh: "%build) wAddr wTip
-                Just wHeader -> do
-                    genesisUtxo <- genesisUtxoM
-                    when (wTip == genesisHash) $ do
-                        let encInfo = getEncInfo encSK
-                            ownGenesisData =
-                                selectOwnAccounts encInfo (txOutAddress . toaOut . snd) $
-                                M.toList genesisUtxo
-                            ownGenesisUtxo = M.fromList $ map fst ownGenesisData
-                            ownGenesisAddrs = map snd ownGenesisData
-                        mapM_ WS.addWAddress ownGenesisAddrs
-                        WS.getWalletUtxo >>= WS.setWalletUtxo . (ownGenesisUtxo <>)
-
-                    mapModifier@CAccModifier{..} <- computeAccModifier genesisUtxo wHeader
-                    applyModifierToWallet wAddr (headerHash tipHeader) mapModifier
-                    logInfo $ sformat ("Wallet "%build%" has been synced with tip "
-                                       %shortHashF%", "%build)
-                        wAddr wTip mapModifier
-
-        computeAccModifier :: Utxo -> BlockHeader ssc -> m CAccModifier
-        computeAccModifier genUtxo wHeader = do
->>>>>>> 7fa31592
             allAddresses <- getWalletAddrMetasDB Ever wAddr
             logInfo $
                 sformat ("Wallet "%build%" header: "%build%", current tip header: "%build)
@@ -403,8 +329,7 @@
                      blunds <- getNewestFirst <$>
                          DB.loadBlundsWhile (\b -> getBlockHeader b /= gstateH) (headerHash wHeader)
                      pure $ foldl' (\r b -> r <> rollbackBlock allAddresses b) mempty blunds
-<<<<<<< HEAD
-               | otherwise -> mempty <$ logDebug (sformat ("Wallet "%build%" is already synced") wAddr)
+               | otherwise -> mempty <$ logInfo (sformat ("Wallet "%build%" is already synced") wAddr)
 
     whenNothing_ wTipHeader $ do
         genesisUtxo <- genesisUtxoM
@@ -437,14 +362,6 @@
 -- runWithWalletUtxo action = do
 --     walletUtxo <- WS.getWalletUtxo
 --     runDBToil $ fst <$> runToilTLocal (fromUtxo walletUtxo) def mempty action
-=======
-               | otherwise -> mempty <$ logInfo (sformat ("Wallet "%build%" is already synced") wAddr)
-
-    whenJustM (WS.getWalletSyncTip wAddr) $ \wTip ->
-        if | wTip == genesisHash && headerHash tipHeader == genesisHash ->
-               logInfo $ sformat ("Wallet "%build%" at genesis state, synced") wAddr
-           | otherwise -> sync wTip
->>>>>>> 7fa31592
 
 -- Process transactions on block application,
 -- decrypt our addresses, and add/delete them to/from wallet-db.
@@ -612,6 +529,9 @@
 selectOwnAccounts encInfo getAddr =
     mapMaybe (\a -> (a,) <$> decryptAccount encInfo (getAddr a))
 
+setLogger :: HasLoggerName m => m a -> m a
+setLogger = modifyLoggerName (<> "wallet" <> "sync")
+
 insertIMM
     :: (Eq a, Hashable a)
     => a -> IndexedMapModifier a -> IndexedMapModifier a
@@ -676,61 +596,4 @@
     getAccountAddrsOrThrowDB mode accId =
         WS.getAccountWAddresses mode accId >>= maybeThrow (noWallet accId)
     noWallet accId = DBMalformed $
-<<<<<<< HEAD
-        sformat ("No account with id "%build%" found") accId
-=======
-        sformat ("No account with address "%build%" found") accId
-
--- Select our accounts from Utxo and put to wallet-db.
--- Used for importing of a secret key.
--- This function DOESN'T synchronize Change and Used addresses.
--- Usages of this function will be removed soon,
--- but it won't be removed, because frontenders
--- can change logic of Used and Change andresses
--- and this function will be useful again
--- syncAddressesWithUtxo
---     :: forall ssc m . (WebWalletModeDB m, BlockLockMode ssc m)
---     => [EncryptedSecretKey]
---     -> m [CWAddressMeta]
--- syncAddressesWithUtxo encSKs =
---     withBlkSemaphore $ \tip -> (, tip) <$> syncAddressesWithUtxoUnsafe @ssc tip encSKs
-
--- BE CAREFUL! This function iterates over Utxo,
--- the Utxo can be large (but not such large as the blockchain)
--- syncAddressesWithUtxoUnsafe
---     :: forall ssc m .
---     ( WebWalletModeDB m
---     , MonadRealDB m
---     , DB.MonadBlockDB ssc m
---     , WithLogger m)
---     => HeaderHash
---     -> [EncryptedSecretKey]
---     -> m [CWAddressMeta]
--- syncAddressesWithUtxoUnsafe tip encSKs = do
---     let (hdPass, wAddr) = unzip $ map getEncInfo encSKs
---     logInfo $ sformat ("Sync addresses with Utxo: tip "%build%" for "%listJson) tip wAddr
---     addresses <- discoverHDAddresses hdPass
---     let allAddresses = concatMap createWAddresses $ zip wAddr addresses
---     mapM_ addMetaInfo allAddresses
---     logInfo (sformat ("After syncing with Utxo addresses was added: "%listJson) allAddresses)
---     pure allAddresses
---   where
---     createWAddresses :: (CId Wal, [(Address, [Word32])]) -> [CWAddressMeta]
---     createWAddresses (wAddr, addresses) = do
---         let (ads, paths) = unzip addresses
---         mapMaybe createWAddress $ zip3 (repeat wAddr) ads paths
-
---     createWAddress :: (CId Wal, Address, [Word32]) -> Maybe CWAddressMeta
---     createWAddress (wAddr, addr, derPath) = do
---         guard $ length derPath == 2
---         pure $ CWAddressMeta wAddr (derPath !! 0) (derPath !! 1) (addressToCId addr)
-
---     addMetaInfo :: CWAddressMeta -> m ()
---     addMetaInfo cwMeta = do
---         let accId = addrMetaToAccount cwMeta
---             accMeta = CAccountMeta
---                       { caName = sformat ("Account #"%int) $ aiIndex accId
---                       }
---         WS.createAccount accId accMeta
---         WS.addWAddress cwMeta
->>>>>>> 7fa31592
+        sformat ("No account with id "%build%" found") accId