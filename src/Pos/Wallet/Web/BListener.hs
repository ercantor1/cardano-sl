{-# LANGUAGE ScopedTypeVariables #-}

-- | Instance Blockchain Listener for WalletWebDB.
-- Guaranteed that state of GStateDB and BlockDB isn't changed
-- during @onApplyBlocks@ and @onRollbackBlocks@ callbacks.

module Pos.Wallet.Web.BListener
       ( -- BListener instance.
       ) where

import           Universum

import           Control.Lens               (to)
import qualified Data.List.NonEmpty         as NE
import           Formatting                 (build, sformat, (%))
import           Mockable                   (MonadMockable)
import           Serokell.Util              (listJson)
import           System.Wlog                (WithLogger, logDebug)

import           Pos.Block.BListener        (MonadBListener (..))
import           Pos.Block.Core             (mainBlockTxPayload)
import           Pos.Block.Types            (Blund, undoTx)
import           Pos.Core                   (HeaderHash, headerHash, prevBlockL)
<<<<<<< HEAD
import           Pos.DB                     (MonadDBRead, MonadRealDB)
=======
import           Pos.DB.Class               (MonadDBRead, MonadRealDB)
>>>>>>> c483c2e3
import           Pos.Ssc.Class.Helpers      (SscHelpersClass)
import           Pos.Txp.Core               (TxAux, TxUndo, flattenTxPayload)
import           Pos.Txp.Toil               (evalToilTEmpty, runDBToil)
import           Pos.Util.Chrono            (NE, NewestFirst (..), OldestFirst (..))
import qualified Pos.Util.Modifier          as MM

import           Pos.Wallet.KeyStorage      (MonadKeys)
import           Pos.Wallet.Web.Account     (AccountMode, getSKByAddr)
import           Pos.Wallet.Web.ClientTypes (CId, Wal)
import           Pos.Wallet.Web.State       (WalletWebDB)
import qualified Pos.Wallet.Web.State       as WS
import           Pos.Wallet.Web.Tracking    (CAccModifier, applyModifierToWSet,
                                             trackingApplyTxs, trackingRollbackTxs)

instance ( MonadRealDB m
         , MonadDBRead m
         , MonadMockable m
         , MonadKeys m
         , WithLogger m
         )
         => MonadBListener (WalletWebDB m) where
    onApplyBlocks = onApplyTracking
    onRollbackBlocks = onRollbackTracking

-- Perform this action under block lock.
onApplyTracking
    :: forall ssc m .
    ( SscHelpersClass ssc
    , AccountMode m
    , WithLogger m
    , MonadRealDB m
    , MonadDBRead m
    )
    => OldestFirst NE (Blund ssc) -> m ()
onApplyTracking blunds = do
    let txs = concatMap (gbTxs . fst) $ getOldestFirst blunds
    let newTip = headerHash $ NE.last $ getOldestFirst blunds
    mapM_ (syncWalletSet newTip txs) =<< WS.getWalletAddresses
  where
    syncWalletSet :: HeaderHash -> [TxAux] -> CId Wal -> m ()
    syncWalletSet newTip txs wAddr = do
        encSK <- getSKByAddr wAddr
        mapModifier <- runDBToil $ evalToilTEmpty $ trackingApplyTxs encSK txs
        applyModifierToWSet wAddr newTip mapModifier
        logMsg "applied" (getOldestFirst blunds) wAddr mapModifier
    gbTxs = either (const []) (^. mainBlockTxPayload . to flattenTxPayload)

-- Perform this action under block lock.
onRollbackTracking
    :: forall ssc m .
    ( SscHelpersClass ssc
    , AccountMode m
    , WithLogger m
    )
    => NewestFirst NE (Blund ssc) -> m ()
onRollbackTracking blunds = do
    let txs = concatMap (reverse . blundTxUn) $ getNewestFirst blunds
    let newTip = (NE.last $ getNewestFirst blunds) ^. prevBlockL
    mapM_ (syncWalletSet newTip txs) =<< WS.getWalletAddresses
  where
    syncWalletSet :: HeaderHash -> [(TxAux, TxUndo)] -> CId Wal -> m ()
    syncWalletSet newTip txs wAddr = do
        encSK <- getSKByAddr wAddr
        let mapModifier = trackingRollbackTxs encSK txs
        applyModifierToWSet wAddr newTip mapModifier
        logMsg "rolled back" (getNewestFirst blunds) wAddr mapModifier
    gbTxs = either (const []) (^. mainBlockTxPayload . to flattenTxPayload)
    blundTxUn (b, u) = zip (gbTxs b) (undoTx u)

logMsg
    :: WithLogger m
    => Text
    -> NonEmpty (Blund ssc)
    -> CId Wal
    -> CAccModifier
    -> m ()
logMsg action (NE.length -> bNums) wAddr mm =
    logDebug $
        sformat ("Wallet Tracking: "%build%" "%build%" block(s) to walletset "%build
                %", added accounts: "%listJson
                %", deleted accounts: "%listJson)
        action bNums wAddr (map fst $ MM.insertions mm) (MM.deletions mm)<|MERGE_RESOLUTION|>--- conflicted
+++ resolved
@@ -21,11 +21,8 @@
 import           Pos.Block.Core             (mainBlockTxPayload)
 import           Pos.Block.Types            (Blund, undoTx)
 import           Pos.Core                   (HeaderHash, headerHash, prevBlockL)
-<<<<<<< HEAD
-import           Pos.DB                     (MonadDBRead, MonadRealDB)
-=======
-import           Pos.DB.Class               (MonadDBRead, MonadRealDB)
->>>>>>> c483c2e3
+import           Pos.DB.Class               (MonadDBRead)
+import           Pos.DB.Rocks               (MonadRealDB)
 import           Pos.Ssc.Class.Helpers      (SscHelpersClass)
 import           Pos.Txp.Core               (TxAux, TxUndo, flattenTxPayload)
 import           Pos.Txp.Toil               (evalToilTEmpty, runDBToil)
