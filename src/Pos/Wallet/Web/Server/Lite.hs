--- conflicted
+++ resolved
@@ -34,23 +34,12 @@
                                                 runWalletWebDB)
 import           System.Wlog                   (usingLoggerName)
 
-<<<<<<< HEAD
-walletServeWebLite
-    :: SendActions BiP WalletRealMode
-    -> FilePath
-    -> Bool
-    -> Word16
-    -> WalletRealMode ()
-walletServeWebLite sendActions =
-    walletServeImpl $ walletApplication $ walletServer sendActions nat
-=======
 
 type WebHandler = WalletWebSockets (WalletWebDB WalletRealMode)
 type SubKademlia = KeyStorage
                    (WalletDB
                     (ContextHolder
                      (Dialog DHTPacking (Transfer SState))))
->>>>>>> 3baa924d
 
 -- type WebHandler ssc = WalletWebDB (RawRealMode ssc)
 type WebHandler = WalletWebDB WalletRealMode
@@ -58,12 +47,13 @@
 
 nat :: WebHandler (WebHandler :~> Handler)
 nat = do
+    wsConn <- getWalletWebSockets
     ws    <- getWalletWebState
     kd    <- (lift . lift) ask
     kinst <- lift $ getKademliaDHTInstance
     wc    <- getWalletContext
     mws   <- getWalletState
-    return $ Nat (convertHandler kinst wc mws kd ws)
+    return $ Nat (convertHandler kinst wc mws kd ws wsConn)
 
 convertHandler
     :: forall a .
@@ -75,8 +65,7 @@
     -> ConnectionsVar
     -> WebHandler a
     -> Handler a
-<<<<<<< HEAD
-convertHandler kinst wc mws kd ws handler =
+convertHandler kinst wc mws kd ws wsConn handler =
     liftIO ( runProduction
            . usingLoggerName "wallet-lite-api"
            . runContextHolder wc
@@ -84,34 +73,9 @@
            . flip runKeyStorageRaw kd
            . runKademliaDHT kinst
            . runWalletWebDB ws
+           . runWalletWS wsConn
            $ handler
            ) `Catch.catches` excHandlers
   where
     excHandlers = [Catch.Handler catchServant]
-    catchServant = throwError
-=======
-convertHandler kctx wc mws kd ws wsConn handler =
-    liftIO (runOurDialog newMutSocketState "wallet-api" .
-            runContextHolder wc .
-            runWalletDB mws .
-            flip runKeyStorageRaw kd .
-            runKademliaDHTRaw kctx .
-            runWalletWebDB ws .
-            runWalletWS wsConn $
-            handler)
-    `Catch.catches`
-    excHandlers
-  where
-    excHandlers = [Catch.Handler catchServant]
-    catchServant = throwError
-
-nat :: WebHandler (WebHandler :~> Handler)
-nat = do
-    wsConn <- getWalletWebSockets
-    ws <- getWalletWebState
-    kd <- lift . lift . lift $ ask
-    kctx <- lift . lift $ getKademliaDHTCtx
-    wc <- getWalletContext
-    mws <- getWalletState
-    return $ Nat (convertHandler kctx wc mws kd ws wsConn)
->>>>>>> 3baa924d
+    catchServant = throwError