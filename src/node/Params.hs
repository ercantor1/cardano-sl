--- conflicted
+++ resolved
@@ -9,26 +9,20 @@
 import           Universum
 
 import qualified Data.ByteString.Char8 as BS8 (unpack)
+import           Mockable              (Fork, Mockable)
 import qualified Network.Transport.TCP as TCP (TCPAddr (..), TCPAddrInfo (..))
 import           System.Wlog           (LoggerName, WithLogger)
-import           Mockable              (Mockable, Fork)
 
 import qualified Pos.CLI               as CLI
 import           Pos.Constants         (isDevelopment)
 import           Pos.Core.Types        (Timestamp (..))
 import           Pos.Crypto            (VssKeyPair)
-<<<<<<< HEAD
-import           Pos.DHT.Real          (KademliaParams (..))
 import           Pos.Genesis           (GenesisContext (..), devAddrDistr, devStakesDistr,
                                         genesisContextProduction, genesisUtxo)
-=======
-import           Pos.Genesis           (devAddrDistr, devStakesDistr, genesisUtxo,
-                                        genesisUtxoProduction)
->>>>>>> 49e3805a
 import           Pos.Launcher          (BaseParams (..), LoggingParams (..),
-                                        TransportParams (..), NodeParams (..))
+                                        NodeParams (..), TransportParams (..))
+import           Pos.Network.CLI       (intNetworkConfigOpts)
 import           Pos.Network.Types     (NetworkConfig (..), Topology (..))
-import           Pos.Network.CLI       (intNetworkConfigOpts)
 import           Pos.Security          (SecurityParams (..))
 import           Pos.Ssc.GodTossing    (GtParams (..))
 import           Pos.Update.Params     (UpdateParams (..))
