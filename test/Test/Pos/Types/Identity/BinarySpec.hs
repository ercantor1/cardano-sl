--- conflicted
+++ resolved
@@ -22,10 +22,7 @@
         binaryTest @T.Address
         binaryTest @T.SharedSeed
         binaryTest @T.ChainDifficulty
-<<<<<<< HEAD
         binaryTest @T.Timestamp
-=======
         binaryTest @Fee.Coeff
         binaryTest @Fee.TxSizeLinear
-        binaryTest @Fee.TxFeePolicy
->>>>>>> 482fbae4
+        binaryTest @Fee.TxFeePolicy