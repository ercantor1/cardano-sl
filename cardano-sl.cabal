--- conflicted
+++ resolved
@@ -468,12 +468,8 @@
                       , binary-conduit >= 1.2.4.1
                       , binary-orphans
                       , bytestring
-<<<<<<< HEAD
                       , cardano-crypto
-                      , cardano-report-server >= 0.0.1
-=======
                       , cardano-report-server >= 0.1.0
->>>>>>> 44d3482a
                       , cereal
                       , concurrent-extra
                       , conduit >= 1.2.8
