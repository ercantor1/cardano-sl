module Explorer.View.Blocks
    ( blocksView
    , blockRow
    , blocksHeaderView
    , blockHeaderItemView
    , maxBlockRows
    , minBlockRows
    ) where

import Prelude
import Data.Array (length, null, slice)
import Data.DateTime (diff)
import Data.Lens ((^.))
import Data.Maybe (Maybe(..), fromMaybe, isJust)
import Data.Time.Duration (Milliseconds)
import Explorer.I18n.Lang (Language, translate)
import Explorer.I18n.Lenses (block, blNotFound, cBack2Dashboard, cLoading, cOf, common, cUnknown, cEpoch, cSlot, cAge, cTransactions, cTotalSent, cBlockLead, cSize) as I18nL
import Explorer.Lenses.State (blocksViewState, blsViewPagination, blsViewPaginationEditable, currentBlocksResult, lang, viewStates)
import Explorer.Routes (Route(..), toUrl)
import Explorer.State (minPagination)
import Explorer.Types.Actions (Action(..))
import Explorer.Types.State (CBlockEntries, CCurrency(..), State)
import Explorer.Util.Time (prettyDuration, nominalDiffTimeToDateTime)
<<<<<<< HEAD
import Explorer.View.CSS (blocksBody, blocksBodyRow, blocksColumnAge, blocksColumnEpoch, blocksColumnSize, blocksColumnSlot, blocksColumnTotalSent, blocksColumnTxs, blocksFailed, blocksFooter, blocksHeader) as CSS
import Explorer.View.Common (currencyCSSClass, getMaxPaginationNumber, noData, paginationView)
import Network.RemoteData (RemoteData(..), withDefault)
import Pos.Explorer.Web.ClientTypes (CBlockEntry(..))
import Pos.Explorer.Web.Lenses.ClientTypes (_CCoin, getCoin, cbeBlkHash, cbeEpoch, cbeSlot, cbeRelayedBy, cbeSize, cbeTotalSent, cbeTxNum)
import Pux.Html (Html, div, text, span, h3, p) as P
=======
import Data.String (take)
import Explorer.View.CSS (blocksBody, blocksBodyRow, blocksColumnAge, blocksColumnEpoch, blocksColumnLead, blocksColumnSize, blocksColumnSlot, blocksColumnTotalSent, blocksColumnTxs, blocksFailed, blocksFooter, blocksHeader) as CSS
import Explorer.View.Common (getMaxPaginationNumber, noData, paginationView)
import Network.RemoteData (RemoteData(..), withDefault)
import Pos.Explorer.Web.ClientTypes (CBlockEntry(..))
import Pos.Explorer.Web.Lenses.ClientTypes (_CCoin, getCoin, cbeBlkHash, cbeEpoch, cbeSlot, cbeBlockLead, cbeSize, cbeTotalSent, cbeTxNum)
import Pux.Html (Html, div, text, h3, p) as P
>>>>>>> 48026619
import Pux.Html.Attributes (className, dangerouslySetInnerHTML) as P
import Pux.Router (link) as P

maxBlockRows :: Int
maxBlockRows = 10

minBlockRows :: Int
minBlockRows = 3

blocksView :: State -> P.Html Action
blocksView state =
    let lang' = state ^. lang in
    P.div
        [ P.className "explorer-blocks" ]
        [ P.div
            [ P.className "explorer-blocks__wrapper" ]
            [ P.div
                [ P.className "explorer-blocks__container" ]
                [ P.h3
                      [ P.className "headline" ]
                      [ P.text $
                            (translate (I18nL.common <<< I18nL.cEpoch) lang')
                            <> " / " <>
                            (translate (I18nL.common <<< I18nL.cSlot) lang')
                      ]
                , case state ^. currentBlocksResult of
                      NotAsked  -> emptyBlocksView ""
                      Loading   -> emptyBlocksView $ translate (I18nL.common <<< I18nL.cLoading) lang'
                      Failure _ -> failureView lang'
                      Success blocks ->
                          let paginationViewProps =
                                  { label: translate (I18nL.common <<< I18nL.cOf) $ lang'
                                  , currentPage: state ^. (viewStates <<< blocksViewState <<< blsViewPagination)
                                  , minPage: minPagination
                                  , maxPage: getMaxPaginationNumber (length blocks) maxBlockRows
                                  , changePageAction: BlocksPaginateBlocks
                                  , editable: state ^. (viewStates <<< blocksViewState <<< blsViewPaginationEditable)
                                  , editableAction: BlocksEditBlocksPageNumber
                                  , invalidPageAction: BlocksInvalidBlocksPageNumber
                                  }
                          in
                          P.div
                              []
                              [ blocksHeaderView blocks lang'
                              , P.div
                                  [ P.className CSS.blocksBody ]
                                  $ map (blockRow state) (currentBlocks state)
                              , P.div
                                  [ P.className CSS.blocksFooter ]
                                  [ paginationView paginationViewProps ]
                              ]
                  ]
            ]
        ]



emptyBlocksView :: String -> P.Html Action
emptyBlocksView message =
    P.div
        [ P.className "blocks-message"
        , P.dangerouslySetInnerHTML message ]
        []

failureView :: Language -> P.Html Action
failureView lang =
    P.div
        []
        [ P.p
            [ P.className CSS.blocksFailed ]
            [ P.text $ translate (I18nL.block <<< I18nL.blNotFound) lang ]
        , P.link (toUrl Dashboard)
            [ P.className "btn-back" ]
            [ P.text $ translate (I18nL.common <<< I18nL.cBack2Dashboard) lang ]
        ]

currentBlocks :: State -> CBlockEntries
currentBlocks state =
    slice minBlockIndex (minBlockIndex + maxBlockRows) blocks
    where
        blocks = withDefault [] $ state ^. currentBlocksResult
        currentBlockPage = state ^. (viewStates <<< blocksViewState <<< blsViewPagination)
        minBlockIndex = (currentBlockPage - 1) * maxBlockRows

blockRow :: State -> CBlockEntry -> P.Html Action
blockRow state (CBlockEntry entry) =
    P.link (toUrl <<< Block $ entry ^. cbeBlkHash)
        [ P.className CSS.blocksBodyRow ]
        [ blockColumn { label: show $ entry ^. cbeEpoch
                      , clazz: CSS.blocksColumnEpoch
                      , mCurrency: Nothing
                      }
        , blockColumn { label: show $ entry ^. cbeSlot
                      , clazz: CSS.blocksColumnSlot
                      , mCurrency: Nothing
                      }
        , blockColumn { label: labelAge
                      , clazz: CSS.blocksColumnAge
                      , mCurrency: Nothing
                      }
        , blockColumn { label: show $ entry ^. cbeTxNum
                      , clazz: CSS.blocksColumnTxs
                      , mCurrency: Nothing
                      }
        , blockColumn { label: entry ^. (cbeTotalSent <<< _CCoin <<< getCoin)
                      , clazz: CSS.blocksColumnTotalSent
                      , mCurrency: Just ADA
                      }
<<<<<<< HEAD
--        , blockColumn { label: labelRelayed
--                      , clazz: CSS.blocksColumnRelayedBy
--                      , mCurrency: Nothing
--                      }
=======
        , blockColumn { label: labelBlockLead
                      , clazz: CSS.blocksColumnLead
                      }
>>>>>>> 48026619
        , blockColumn { label: show $ entry ^. cbeSize
                      , clazz: CSS.blocksColumnSize
                      , mCurrency: Nothing
                      }
        ]
    where
        language = state ^. lang
        labelAge = fromMaybe noData $ (prettyDuration language :: Milliseconds -> String) <<< diff state.now <$> (nominalDiffTimeToDateTime  =<< entry.cbeTimeIssued)
        labelBlockLead = fromMaybe (translate (I18nL.common <<< I18nL.cUnknown) language)
                            $ take 7 <$> (entry ^. cbeBlockLead)


type BlockColumnProps =
    { label :: String
    , clazz :: String
    , mCurrency :: Maybe CCurrency
    }

blockColumn :: BlockColumnProps -> P.Html Action
blockColumn props =
    P.div
        [ P.className props.clazz ]
        if isJust props.mCurrency
        then
        [ P.span
          [ P.className $ currencyCSSClass props.mCurrency ]
          [ P.text props.label ]
        ]
        else
        [ P.text props.label ]

type BlocksHeaderProps =
    { label :: String
    , clazz :: String
    }

mkBlocksHeaderProps :: Language -> Array BlocksHeaderProps
mkBlocksHeaderProps lang =
    [ { label: translate (I18nL.common <<< I18nL.cEpoch) lang
      , clazz: CSS.blocksColumnEpoch
      }
    , { label: translate (I18nL.common <<< I18nL.cSlot) lang
      , clazz: CSS.blocksColumnSlot
      }
    , { label: translate (I18nL.common <<< I18nL.cAge) lang
      , clazz: CSS.blocksColumnAge
      }
    , { label: translate (I18nL.common <<< I18nL.cTransactions) lang
      , clazz: CSS.blocksColumnTxs
      }
    , { label: translate (I18nL.common <<< I18nL.cTotalSent) lang
      , clazz: CSS.blocksColumnTotalSent
      }
    , { label: translate (I18nL.common <<< I18nL.cBlockLead) lang
      , clazz: CSS.blocksColumnLead
      }
    , { label: translate (I18nL.common <<< I18nL.cSize) lang
      , clazz: CSS.blocksColumnSize
      }
    ]

blocksHeaderView :: CBlockEntries -> Language -> P.Html Action
blocksHeaderView blocks lang =
    P.div
          [ P.className $ CSS.blocksHeader
                <>  if null blocks then " hide" else ""
          ]
          <<< map blockHeaderItemView $ mkBlocksHeaderProps lang

blockHeaderItemView :: BlocksHeaderProps -> P.Html Action
blockHeaderItemView props =
    P.div
        [ P.className props.clazz ]
        [ P.text props.label ]<|MERGE_RESOLUTION|>--- conflicted
+++ resolved
@@ -12,6 +12,7 @@
 import Data.DateTime (diff)
 import Data.Lens ((^.))
 import Data.Maybe (Maybe(..), fromMaybe, isJust)
+import Data.String (take)
 import Data.Time.Duration (Milliseconds)
 import Explorer.I18n.Lang (Language, translate)
 import Explorer.I18n.Lenses (block, blNotFound, cBack2Dashboard, cLoading, cOf, common, cUnknown, cEpoch, cSlot, cAge, cTransactions, cTotalSent, cBlockLead, cSize) as I18nL
@@ -21,22 +22,12 @@
 import Explorer.Types.Actions (Action(..))
 import Explorer.Types.State (CBlockEntries, CCurrency(..), State)
 import Explorer.Util.Time (prettyDuration, nominalDiffTimeToDateTime)
-<<<<<<< HEAD
-import Explorer.View.CSS (blocksBody, blocksBodyRow, blocksColumnAge, blocksColumnEpoch, blocksColumnSize, blocksColumnSlot, blocksColumnTotalSent, blocksColumnTxs, blocksFailed, blocksFooter, blocksHeader) as CSS
+import Explorer.View.CSS (blocksBody, blocksBodyRow, blocksColumnAge, blocksColumnEpoch, blocksColumnLead, blocksColumnSize, blocksColumnSlot, blocksColumnTotalSent, blocksColumnTxs, blocksFailed, blocksFooter, blocksHeader) as CSS
 import Explorer.View.Common (currencyCSSClass, getMaxPaginationNumber, noData, paginationView)
 import Network.RemoteData (RemoteData(..), withDefault)
 import Pos.Explorer.Web.ClientTypes (CBlockEntry(..))
-import Pos.Explorer.Web.Lenses.ClientTypes (_CCoin, getCoin, cbeBlkHash, cbeEpoch, cbeSlot, cbeRelayedBy, cbeSize, cbeTotalSent, cbeTxNum)
+import Pos.Explorer.Web.Lenses.ClientTypes (_CCoin, getCoin, cbeBlkHash, cbeEpoch, cbeSlot, cbeBlockLead, cbeSize, cbeTotalSent, cbeTxNum)
 import Pux.Html (Html, div, text, span, h3, p) as P
-=======
-import Data.String (take)
-import Explorer.View.CSS (blocksBody, blocksBodyRow, blocksColumnAge, blocksColumnEpoch, blocksColumnLead, blocksColumnSize, blocksColumnSlot, blocksColumnTotalSent, blocksColumnTxs, blocksFailed, blocksFooter, blocksHeader) as CSS
-import Explorer.View.Common (getMaxPaginationNumber, noData, paginationView)
-import Network.RemoteData (RemoteData(..), withDefault)
-import Pos.Explorer.Web.ClientTypes (CBlockEntry(..))
-import Pos.Explorer.Web.Lenses.ClientTypes (_CCoin, getCoin, cbeBlkHash, cbeEpoch, cbeSlot, cbeBlockLead, cbeSize, cbeTotalSent, cbeTxNum)
-import Pux.Html (Html, div, text, h3, p) as P
->>>>>>> 48026619
 import Pux.Html.Attributes (className, dangerouslySetInnerHTML) as P
 import Pux.Router (link) as P
 
@@ -145,16 +136,10 @@
                       , clazz: CSS.blocksColumnTotalSent
                       , mCurrency: Just ADA
                       }
-<<<<<<< HEAD
---        , blockColumn { label: labelRelayed
---                      , clazz: CSS.blocksColumnRelayedBy
---                      , mCurrency: Nothing
---                      }
-=======
         , blockColumn { label: labelBlockLead
                       , clazz: CSS.blocksColumnLead
-                      }
->>>>>>> 48026619
+                      , mCurrency: Nothing
+                      }
         , blockColumn { label: show $ entry ^. cbeSize
                       , clazz: CSS.blocksColumnSize
                       , mCurrency: Nothing
