-- | Workers for delegation logic.

module Pos.Delegation.Worker
       ( dlgWorkers
       ) where

import           Universum

import           Control.Lens ((%=))
import           Data.Time.Clock (UTCTime, addUTCTime)
import           Data.Time.Units (Second)
import           Mockable (CurrentTime, Delay, Mockable, currentTime, delay)
<<<<<<< HEAD
<<<<<<< HEAD
import           System.Wlog (WithLogger)
=======
>>>>>>> 437ba10... [CBR-213] WIP transform ssc
=======
>>>>>>> 09645a03

import           Pos.Delegation.Class (MonadDelegation, dwMessageCache)
import           Pos.Delegation.Configuration (HasDlgConfiguration, dlgMessageCacheTimeout)
import           Pos.Delegation.Logic (DelegationStateAction, runDelegationStateAction)
import           Pos.Infra.Diffusion.Types (Diffusion)
import           Pos.Infra.Reporting (MonadReporting, reportOrLogE)
import           Pos.Infra.Shutdown (HasShutdownContext)
import           Pos.Util (microsecondsToUTC)
import           Pos.Util.Log (WithLogger)
import           Pos.Util.LRU (filterLRU)
import           Pos.Util.Trace.Named (TraceNamed)

-- | This is a subset of 'WorkMode'.
type DlgWorkerConstraint ctx m
     = ( MonadIO m
       , MonadDelegation ctx m
       , MonadMask m
       , Mockable Delay m
       , HasShutdownContext ctx
       , MonadDelegation ctx m
       , WithLogger m
       , MonadReporting m
       , MonadReader ctx m
       , Mockable CurrentTime m
       , HasDlgConfiguration)


-- | All workers specific to proxy sertificates processing.
dlgWorkers
    :: (DlgWorkerConstraint ctx m)
    => TraceNamed m
    -> [Diffusion m -> m ()]
dlgWorkers logTrace = [\_ -> dlgInvalidateCaches logTrace]

-- | Runs proxy caches invalidating action every second.
dlgInvalidateCaches
    :: DlgWorkerConstraint ctx m
    => TraceNamed m
    -> m ()
dlgInvalidateCaches logTrace =
    -- When dlgInvalidateCaches calls itself directly, it leaks memory. The
    -- reason for that is that reference to dlgInvalidateCaches is kept in
    -- memory (by usage of dlgWorkers) and as it is executed it expands
    -- indefinitely, hence more and more space is needed to store it. Using fix
    -- fixes the problem as it makes dlgInvalidateCaches itself finite in
    -- size. Relevant GHC ticket: https://ghc.haskell.org/trac/ghc/ticket/13080
    fix $ \loop -> do
        -- REPORT:ERROR 'reportOrLogE' in delegation worker.
<<<<<<< HEAD
<<<<<<< HEAD
        invalidate `catchAny` reportOrLogE "Delegation worker, error occurred: "
=======
        invalidate `catchAny` reportOrLogE logTrace "Delegation worker, error occurred: "
>>>>>>> 437ba10... [CBR-213] WIP transform ssc
=======
        invalidate `catchAny` reportOrLogE logTrace "Delegation worker, error occurred: "
>>>>>>> 09645a03
        delay (1 :: Second)
        loop
  where
    invalidate = do
        curTime <- microsecondsToUTC <$> currentTime
        runDelegationStateAction $ invalidateProxyCaches curTime

-- | Invalidates proxy caches using built-in constants.
invalidateProxyCaches :: HasDlgConfiguration => UTCTime -> DelegationStateAction ()
invalidateProxyCaches curTime =
    dwMessageCache %=
        filterLRU (\t -> addUTCTime (toDiffTime dlgMessageCacheTimeout) t > curTime)
  where
    toDiffTime (t :: Integer) = fromIntegral t<|MERGE_RESOLUTION|>--- conflicted
+++ resolved
@@ -10,13 +10,6 @@
 import           Data.Time.Clock (UTCTime, addUTCTime)
 import           Data.Time.Units (Second)
 import           Mockable (CurrentTime, Delay, Mockable, currentTime, delay)
-<<<<<<< HEAD
-<<<<<<< HEAD
-import           System.Wlog (WithLogger)
-=======
->>>>>>> 437ba10... [CBR-213] WIP transform ssc
-=======
->>>>>>> 09645a03
 
 import           Pos.Delegation.Class (MonadDelegation, dwMessageCache)
 import           Pos.Delegation.Configuration (HasDlgConfiguration, dlgMessageCacheTimeout)
@@ -65,15 +58,7 @@
     -- size. Relevant GHC ticket: https://ghc.haskell.org/trac/ghc/ticket/13080
     fix $ \loop -> do
         -- REPORT:ERROR 'reportOrLogE' in delegation worker.
-<<<<<<< HEAD
-<<<<<<< HEAD
-        invalidate `catchAny` reportOrLogE "Delegation worker, error occurred: "
-=======
         invalidate `catchAny` reportOrLogE logTrace "Delegation worker, error occurred: "
->>>>>>> 437ba10... [CBR-213] WIP transform ssc
-=======
-        invalidate `catchAny` reportOrLogE logTrace "Delegation worker, error occurred: "
->>>>>>> 09645a03
         delay (1 :: Second)
         loop
   where
